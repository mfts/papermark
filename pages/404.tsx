--- conflicted
+++ resolved
@@ -20,7 +20,6 @@
   }
 
   return (
-<<<<<<< HEAD
     <div className="flex flex-col items-center justify-center min-h-screen bg-gradient-to-b from-blue-50 to-white px-4 py-12">
       <motion.div
         className="w-64 h-64 mb-8"
@@ -81,35 +80,6 @@
           <Users className="text-blue-500 w-6 h-6 mr-3" />
           <span className="text-gray-800">Settings</span>
         </Link>
-=======
-    <>
-      <div className="flex min-h-screen flex-col pb-12 pt-16">
-        <main className="mx-auto flex w-full max-w-7xl flex-grow flex-col justify-center px-4 sm:px-6 lg:px-8">
-          <div className="py-16">
-            <div className="text-center">
-              <p className="text-sm font-semibold uppercase tracking-wide text-indigo-600">
-                404 error
-              </p>
-              <h1 className="mt-2 text-4xl font-extrabold tracking-tight text-slate-950 dark:text-gray-100 sm:text-5xl">
-                Page not found.
-              </h1>
-              <p className="mt-2 text-base text-gray-600">
-                {message ||
-                  "Sorry, we couldn’t find the page you’re looking for."}
-              </p>
-              <div className="mt-6">
-                <Link
-                  href="/"
-                  className="text-base font-medium text-indigo-600 hover:text-indigo-500"
-                >
-                  Go back home <span aria-hidden="true"> &rarr;</span>
-                </Link>
-              </div>
-            </div>
-          </div>
-        </main>
->>>>>>> 80299d29
-      </div>
 
       <p className="text-center text-gray-600 max-w-md">
       {message ||
