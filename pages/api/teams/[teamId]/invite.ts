import { getServerSession } from "next-auth";
import { authOptions } from "../../auth/[...nextauth]";
import { NextApiRequest, NextApiResponse } from "next";
import prisma from "@/lib/prisma";
import { CustomUser } from "@/lib/types";
import { errorHandler } from "@/lib/errorHandler";
import { sendTeammateInviteEmail } from "@/lib/emails/send-teammate-invite";
import { newId } from "@/lib/id-helper";
import { hashToken } from "@/lib/api/auth/token";

export default async function handle(
  req: NextApiRequest,
  res: NextApiResponse,
) {
  if (req.method === "POST") {
    // POST /api/teams/:teamId/invite
    const session = await getServerSession(req, res, authOptions);
    if (!session) {
      return res.status(401).end("Unauhorized");
    }

    const { teamId } = req.query as { teamId: string };

    const { email } = req.body;

    if (!email) {
      return res.status(400).json("Email is missing in request body");
    }

    try {
      const team = await prisma.team.findUnique({
        where: {
          id: teamId,
        },
        include: {
          users: {
            select: {
              userId: true,
              role: true,
              user: {
                select: {
                  email: true,
                },
              },
            },
          },
        },
      });

      // check that the user is admin of the team, otherwise return 403
      const teamUsers = team?.users;
      const isUserAdmin = teamUsers?.some(
        (user) =>
          user.role === "ADMIN" &&
          user.userId === (session.user as CustomUser).id,
      );
      if (!isUserAdmin) {
        res.status(403).json("Only admins can send the invitation!");
        return;
      }

      // check if user is already in the team
      const isExistingMember = teamUsers?.some(
        (user) => user.user.email === email,
      );

      if (isExistingMember) {
        res.status(400).json("User is already a member of this team");
        return;
      }

      // check if invitation already exists
      const invitationExists = await prisma.invitation.findUnique({
        where: {
          email_teamId: {
            teamId,
            email,
          },
        },
      });

      if (invitationExists) {
        res.status(400).json("Invitation already sent to this email");
        return;
      }

      const token = newId("inv");
      const expiresAt = new Date();
      expiresAt.setHours(expiresAt.getHours() + 24); // invitation expires in 24 hour

      // create invitation
      await prisma.invitation.create({
        data: {
          email,
          token,
          expires: expiresAt,
          teamId,
        },
      });

      await prisma.verificationToken.create({
        data: {
          token: hashToken(token),
          identifier: email,
          expires: expiresAt,
        },
      });

      // send invite email
      const sender = session.user as CustomUser;

      const params = new URLSearchParams({
        callbackUrl: `${process.env.NEXTAUTH_URL}/api/teams/${teamId}/invitations/accept`,
        email,
        token,
      });

      const url = `${process.env.NEXTAUTH_URL}/api/auth/callback/email?${params}`;

      sendTeammateInviteEmail({
        senderName: sender.name || "",
        senderEmail: sender.email || "",
        teamName: team?.name || "",
        to: email,
        url: url,
      });

      return res.status(200).json("Invitation sent!");
    } catch (error) {
      errorHandler(error, res);
    }
<<<<<<< HEAD
  } else if (req.method === "GET") {
    // GET /api/teams/:teamId/invite
    const session = await getServerSession(req, res, authOptions);

    const { token, teamId } = req.query as {
      token: string;
      teamId: string;
    };

    if (!session) {
      res.redirect(`/login?next=/api/teams/${teamId}/invite?token=${token}`);
      return;
    }

    const userId = (session.user as CustomUser).id;

    try {
      const userTeam = await prisma.userTeam.findFirst({
        where: {
          teamId,
          userId,
        },
      });

      if (userTeam) {
        // User is already in the team
        return res.redirect(`/documents`);
      }

      const invitation = await prisma.invitation.findUnique({
        where: {
          token,
        },
      });

      if (!invitation) {
        return res.status(400).json("Invalid invitation token");
      }

      if (invitation.email !== (session?.user as CustomUser).email) {
        return res.status(403).json("You are not invited to this team");
      }

      const currentTime = new Date();
      if (currentTime > invitation.expires) {
        return res.status(400).json("Invitation link has expired");
      }

      await prisma.team.update({
        where: {
          id: teamId,
        },
        data: {
          users: {
            create: {
              userId,
            },
          },
        },
      });

      // delete the invitation record after user is successfully added to the team
      await prisma.invitation.delete({
        where: {
          token,
        },
      });

      return res.redirect("/documents");
    } catch (error) {
      errorHandler(error, res);
    }
=======
>>>>>>> 77699f34
  }
}<|MERGE_RESOLUTION|>--- conflicted
+++ resolved
@@ -129,80 +129,5 @@
     } catch (error) {
       errorHandler(error, res);
     }
-<<<<<<< HEAD
-  } else if (req.method === "GET") {
-    // GET /api/teams/:teamId/invite
-    const session = await getServerSession(req, res, authOptions);
-
-    const { token, teamId } = req.query as {
-      token: string;
-      teamId: string;
-    };
-
-    if (!session) {
-      res.redirect(`/login?next=/api/teams/${teamId}/invite?token=${token}`);
-      return;
-    }
-
-    const userId = (session.user as CustomUser).id;
-
-    try {
-      const userTeam = await prisma.userTeam.findFirst({
-        where: {
-          teamId,
-          userId,
-        },
-      });
-
-      if (userTeam) {
-        // User is already in the team
-        return res.redirect(`/documents`);
-      }
-
-      const invitation = await prisma.invitation.findUnique({
-        where: {
-          token,
-        },
-      });
-
-      if (!invitation) {
-        return res.status(400).json("Invalid invitation token");
-      }
-
-      if (invitation.email !== (session?.user as CustomUser).email) {
-        return res.status(403).json("You are not invited to this team");
-      }
-
-      const currentTime = new Date();
-      if (currentTime > invitation.expires) {
-        return res.status(400).json("Invitation link has expired");
-      }
-
-      await prisma.team.update({
-        where: {
-          id: teamId,
-        },
-        data: {
-          users: {
-            create: {
-              userId,
-            },
-          },
-        },
-      });
-
-      // delete the invitation record after user is successfully added to the team
-      await prisma.invitation.delete({
-        where: {
-          token,
-        },
-      });
-
-      return res.redirect("/documents");
-    } catch (error) {
-      errorHandler(error, res);
-    }
-=======
->>>>>>> 77699f34
   }
 }