--- conflicted
+++ resolved
@@ -5,12 +5,8 @@
 import { authOptions } from "@/pages/api/auth/[...nextauth]";
 import { CustomUser } from "@/lib/types";
 import { getTeamWithUsersAndDocument } from "@/lib/team/helper";
-<<<<<<< HEAD
 import { errorHandler } from "@/lib/errorHandler";
-=======
-import { errorhandler } from "@/lib/errorHandler";
 import prisma from "@/lib/prisma";
->>>>>>> 77699f34
 
 export default async function handle(
   req: NextApiRequest,
@@ -118,16 +114,11 @@
 
       return res.status(200).json(viewsWithDuration);
     } catch (error) {
-<<<<<<< HEAD
-      log({message: `Failed to get views for document: _${docId}_. \n\n ${error} \n\n*Metadata*: \`{teamId: ${teamId}, userId: ${userId}}\``, type: "error"});
-      errorHandler(error, res);
-=======
       log({
         message: `Failed to get views for document: _${docId}_. \n\n ${error} \n\n*Metadata*: \`{teamId: ${teamId}, userId: ${userId}}\``,
         type: "error",
       });
-      errorhandler(error, res);
->>>>>>> 77699f34
+      errorHandler(error, res);
     }
   } else {
     // We only allow GET requests
