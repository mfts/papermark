import { NextApiRequest, NextApiResponse } from "next";
import { getServerSession } from "next-auth/next";
import { log } from "@/lib/utils";
import { getViewPageDuration } from "@/lib/tinybird";
import { authOptions } from "@/pages/api/auth/[...nextauth]";
import { CustomUser } from "@/lib/types";
import { getTeamWithUsersAndDocument } from "@/lib/team/helper";
import { errorHandler } from "@/lib/errorHandler";

export default async function handle(
  req: NextApiRequest,
  res: NextApiResponse,
) {
  if (req.method === "GET") {
    // GET /api/teams/:teamId/documents/:id/views
    const session = await getServerSession(req, res, authOptions);
    if (!session) {
      return res.status(401).end("Unauthorized");
    }

    // get document id and teamId from query params

    const { teamId, id: docId } = req.query as { teamId: string; id: string };

    const userId = (session.user as CustomUser).id;

    try {
      const { document } = await getTeamWithUsersAndDocument({
        teamId,
        userId,
        docId,
        checkOwner: true,
        options: {
          select: {
            id: true,
            ownerId: true,
            numPages: true,
            versions: {
              where: { isPrimary: true },
              orderBy: { createdAt: "desc" },
              take: 1,
              select: { numPages: true },
            },
            views: {
              orderBy: {
                viewedAt: "desc",
              },
              include: {
                link: {
                  select: {
                    name: true,
                  },
                },
              },
            },
          },
        },
      });

      // get the numPages from document
      const numPages =
        document?.versions?.[0]?.numPages || document?.numPages || 0;

      const views = document?.views || [];

      const durationsPromises = views?.map((view: { id: string }) => {
        return getViewPageDuration({
          documentId: docId,
          viewId: view.id,
          since: 0,
        });
      });

      const durations = await Promise.all(durationsPromises);

      // Sum up durations for each view
      const summedDurations = durations.map((duration) => {
        return duration.data.reduce(
          (totalDuration: number, data: { sum_duration: number }) =>
            totalDuration + data.sum_duration,
          0,
        );
      });

      // Construct the response combining views and their respective durations
      const viewsWithDuration = views?.map((view: any, index: number) => {
        // calculate the completion rate
        const completionRate = numPages
          ? (durations[index].data.length / numPages) * 100
          : 0;

        return {
          ...view,
          duration: durations[index],
          totalDuration: summedDurations[index],
          completionRate: completionRate.toFixed(),
        };
      });

      return res.status(200).json(viewsWithDuration);
    } catch (error) {
<<<<<<< HEAD
      log(`Failed to get views for link ${docId}. Error: \n\n ${error}`);
      errorHandler(error, res);
=======
      log({message: `Failed to get views for document: _${docId}_. \n\n ${error} \n\n*Metadata*: \`{teamId: ${teamId}, userId: ${userId}}\``, type: "error"});
      errorhandler(error, res);
>>>>>>> 2fdd60bf
    }
  } else {
    // We only allow GET requests
    res.setHeader("Allow", ["GET"]);
    return res.status(405).end(`Method ${req.method} Not Allowed`);
  }
}<|MERGE_RESOLUTION|>--- conflicted
+++ resolved
@@ -99,13 +99,8 @@
 
       return res.status(200).json(viewsWithDuration);
     } catch (error) {
-<<<<<<< HEAD
-      log(`Failed to get views for link ${docId}. Error: \n\n ${error}`);
+      log({message: `Failed to get views for document: _${docId}_. \n\n ${error} \n\n*Metadata*: \`{teamId: ${teamId}, userId: ${userId}}\``, type: "error"});
       errorHandler(error, res);
-=======
-      log({message: `Failed to get views for document: _${docId}_. \n\n ${error} \n\n*Metadata*: \`{teamId: ${teamId}, userId: ${userId}}\``, type: "error"});
-      errorhandler(error, res);
->>>>>>> 2fdd60bf
     }
   } else {
     // We only allow GET requests
