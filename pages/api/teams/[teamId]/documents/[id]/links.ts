--- conflicted
+++ resolved
@@ -53,16 +53,11 @@
       const links = document!.links;
       return res.status(200).json(links);
     } catch (error) {
-<<<<<<< HEAD
-      log(`Failed to get links for document ${docId}. Error: \n\n ${error}`);
-      errorHandler(error, res);
-=======
       log({
         message: `Failed to get links for document: _${docId}_. \n\n ${error} \n\n*Metadata*: \`{teamId: ${teamId}, userId: ${userId}}\``,
         type: "error",
       });
-      errorhandler(error, res);
->>>>>>> 2fdd60bf
+      errorHandler(error, res);
     }
   } else {
     // We only allow GET requests
