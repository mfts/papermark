import { NextApiRequest, NextApiResponse } from "next";
import { getServerSession } from "next-auth/next";
import prisma from "@/lib/prisma";
import { authOptions } from "../../../../auth/[...nextauth]";
import { getTotalAvgPageDuration } from "@/lib/tinybird";
import { CustomUser } from "@/lib/types";
import { getTeamWithUsersAndDocument } from "@/lib/team/helper";
<<<<<<< HEAD
import { errorHandler } from "@/lib/errorHandler";
=======
import { errorhandler } from "@/lib/errorHandler";
import { View } from "@prisma/client";
>>>>>>> 77699f34

export default async function handle(
  req: NextApiRequest,
  res: NextApiResponse,
) {
  if (req.method === "GET") {
    // GET /api/teams/:teamId/documents/:id/stats
    const session = await getServerSession(req, res, authOptions);
    if (!session) {
      return res.status(401).end("Unauthorized");
    }

    const {
      teamId,
      id: docId,
      excludeTeamMembers,
    } = req.query as {
      teamId: string;
      id: string;
      excludeTeamMembers?: string;
    };

    const userId = (session.user as CustomUser).id;

    try {
      const { document } = await getTeamWithUsersAndDocument({
        teamId,
        userId,
        docId,
        checkOwner: true,
        options: {
          include: {
            views: true,
          },
        },
      });

      const users = await prisma.user.findMany({
        where: {
          teams: {
            some: {
              teamId: teamId,
            },
          },
        },
        select: {
          email: true,
        },
      });

      const views = document?.views;

      // if there are no views, return an empty array
      if (!views) {
        return res.status(200).json({
          views: [],
          duration: { data: [] },
          total_duration: 0,
          groupedReactions: [],
        });
      }

      // exclude views from the team's members
      let excludedViews: View[] = [];
      if (excludeTeamMembers) {
        excludedViews = views.filter((view) => {
          return users.some((user) => user.email === view.viewerEmail);
        });
      }

      const filteredViews = views.filter(
        (view) => !excludedViews.map((view) => view.id).includes(view.id),
      );

      const groupedReactions = await prisma.reaction.groupBy({
        by: ["type"],
        where: {
          view: {
            documentId: docId,
            id: { notIn: excludedViews.map((view) => view.id) },
          },
        },
        _count: { type: true },
      });

      const duration = await getTotalAvgPageDuration({
        documentId: docId,
        excludedLinkIds: [],
        excludedViewIds: excludedViews.map((view) => view.id),
        since: 0,
      });

      const total_duration = duration.data.reduce(
        (totalDuration, data) => totalDuration + data.avg_duration,
        0,
      );

      const stats = {
        views: filteredViews,
        duration,
        total_duration,
        groupedReactions,
      };

      return res.status(200).json(stats);
    } catch (error) {
      errorHandler(error, res);
    }
  } else {
    // We only allow GET requests
    res.setHeader("Allow", ["GET"]);
    return res.status(405).end(`Method ${req.method} Not Allowed`);
  }
}<|MERGE_RESOLUTION|>--- conflicted
+++ resolved
@@ -5,12 +5,8 @@
 import { getTotalAvgPageDuration } from "@/lib/tinybird";
 import { CustomUser } from "@/lib/types";
 import { getTeamWithUsersAndDocument } from "@/lib/team/helper";
-<<<<<<< HEAD
 import { errorHandler } from "@/lib/errorHandler";
-=======
-import { errorhandler } from "@/lib/errorHandler";
 import { View } from "@prisma/client";
->>>>>>> 77699f34
 
 export default async function handle(
   req: NextApiRequest,
