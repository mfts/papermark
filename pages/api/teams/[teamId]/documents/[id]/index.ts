import { NextApiRequest, NextApiResponse } from "next";
import { getServerSession } from "next-auth/next";
import prisma from "@/lib/prisma";
import { authOptions } from "../../../../auth/[...nextauth]";
import { CustomUser } from "@/lib/types";
import { getTeamWithUsersAndDocument } from "@/lib/team/helper";
<<<<<<< HEAD
import { errorHandler } from "@/lib/errorHandler";
=======
import { errorhandler } from "@/lib/errorHandler";
import { deleteFile } from "@/lib/files/delete-file-server";
>>>>>>> 2fdd60bf

export default async function handle(
  req: NextApiRequest,
  res: NextApiResponse,
) {
  if (req.method === "GET") {
    // GET /api/teams/:teamId/documents/:id
    const session = await getServerSession(req, res, authOptions);
    if (!session) {
      return res.status(401).end("Unauthorized");
    }

    const { teamId, id: docId } = req.query as { teamId: string; id: string };

    const userId = (session.user as CustomUser).id;

    try {
      const { document } = await getTeamWithUsersAndDocument({
        teamId,
        userId,
        docId,
        options: {
          include: {
            // Get the latest primary version of the document
            versions: {
              where: { isPrimary: true },
              orderBy: { createdAt: "desc" },
              take: 1,
            },
          },
        },
      });

      // Check that the user is owner of the document, otherwise return 401
      // if (document.ownerId !== (session.user as CustomUser).id) {
      //   return res.status(401).end("Unauthorized to access this document");
      // }

      return res.status(200).json(document);
    } catch (error) {
      errorHandler(error, res);
    }
  } else if (req.method === "DELETE") {
    // DELETE /api/teams/:teamId/document/:id
    const session = await getServerSession(req, res, authOptions);
    if (!session) {
      res.status(401).end("Unauthorized");
      return;
    }

    const { teamId, id: docId } = req.query as { teamId: string; id: string };

    const userId = (session.user as CustomUser).id;

    try {
      const documentVersions = await prisma.document.findUnique({
        where: {
          id: docId,
          teamId: teamId,
          team: {
            users: {
              some: {
                role: "ADMIN",
                userId: userId,
              },
            },
          },
        },
        include: {
          versions: {
            select: {
              id: true,
              file: true,
              type: true,
              storageType: true,
            },
          },
        },
      });

      if (!documentVersions) {
        return res.status(404).end("Document not found");
      }

      //if it is not notion document then only delete the document from storage
      if (documentVersions.type !== "notion") {
        // delete the files from storage
        for (const version of documentVersions.versions) {
          await deleteFile({ type: version.storageType, data: version.file });
        }
      }

      // delete the document from database
      await prisma.document.delete({
        where: {
          id: docId,
        },
      });

      return res.status(204).end(); // 204 No Content response for successful deletes
    } catch (error) {
      errorHandler(error, res);
    }
  } else {
    // We only allow GET and DELETE requests
    res.setHeader("Allow", ["GET", "DELETE"]);
    return res.status(405).end(`Method ${req.method} Not Allowed`);
  }
}<|MERGE_RESOLUTION|>--- conflicted
+++ resolved
@@ -4,12 +4,8 @@
 import { authOptions } from "../../../../auth/[...nextauth]";
 import { CustomUser } from "@/lib/types";
 import { getTeamWithUsersAndDocument } from "@/lib/team/helper";
-<<<<<<< HEAD
 import { errorHandler } from "@/lib/errorHandler";
-=======
-import { errorhandler } from "@/lib/errorHandler";
 import { deleteFile } from "@/lib/files/delete-file-server";
->>>>>>> 2fdd60bf
 
 export default async function handle(
   req: NextApiRequest,
