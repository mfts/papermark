--- conflicted
+++ resolved
@@ -338,11 +338,6 @@
         return res.status(404).end("Team not found");
       }
 
-<<<<<<< HEAD
-      // For link documents, storageType is optional but processDocument requires it
-      // Use VERCEL_BLOB as a placeholder (not actually used for links)
-      const finalStorageType = storageType || (fileType === "link" ? "VERCEL_BLOB" : "VERCEL_BLOB");
-=======
       // Check if team is paused
       const teamIsPaused = await isTeamPausedById(teamId);
       if (teamIsPaused) {
@@ -351,7 +346,11 @@
             "Team is currently paused. New document uploads are not available.",
         });
       }
->>>>>>> d23ee84c
+
+      // For link documents, storageType is optional but processDocument requires it
+      // Use VERCEL_BLOB as a placeholder (not actually used for links)
+      const finalStorageType =
+        storageType || (fileType === "link" ? "VERCEL_BLOB" : "VERCEL_BLOB");
 
       const document = await processDocument({
         documentData: {
