import { NextApiRequest, NextApiResponse } from "next";
import { getServerSession } from "next-auth/next";
import prisma from "@/lib/prisma";
import { authOptions } from "../../../auth/[...nextauth]";
import { CustomUser } from "@/lib/types";
import { getExtension, log } from "@/lib/utils";
import { identifyUser, trackAnalytics } from "@/lib/analytics";
import { getTeamWithUsersAndDocument } from "@/lib/team/helper";
import { errorHandler } from "@/lib/errorHandler";
import { client } from "@/trigger";
import notion from "@/lib/notion";
import { parsePageId } from "notion-utils";
import { DocumentStorageType } from "@prisma/client";

export default async function handle(
  req: NextApiRequest,
  res: NextApiResponse,
) {
  if (req.method === "GET") {
    // GET /api/teams/:teamId/documents
    const session = await getServerSession(req, res, authOptions);
    if (!session) {
      return res.status(401).end("Unauthorized");
    }

    const { teamId } = req.query as { teamId: string };

    const userId = (session.user as CustomUser).id;

    try {
      const { team } = await getTeamWithUsersAndDocument({
        teamId,
        userId,
        options: {
          orderBy: {
            createdAt: "desc",
          },
          include: {
            _count: {
              select: { links: true, views: true, versions: true },
            },
            links: {
              take: 1,
              select: { id: true },
            },
          },
        },
      });

      const documents = team.documents;

      return res.status(200).json(documents);
    } catch (error) {
      errorHandler(error, res);
    }
  } else if (req.method === "POST") {
    // POST /api/teams/:teamId/documents
    const session = await getServerSession(req, res, authOptions);
    if (!session) {
      res.status(401).end("Unauthorized");
      return;
    }

    const { teamId } = req.query as { teamId: string };

    const userId = (session.user as CustomUser).id;

    // Assuming data is an object with `name` and `description` properties
    const {
      name,
      url: fileUrl,
      numPages,
      type: fileType,
      storageType,
    } = req.body as {
      name: string;
      url: string;
      numPages: number;
      type?: string;
      storageType: DocumentStorageType;
    };

    try {
      await getTeamWithUsersAndDocument({
        teamId,
        userId,
      });

      // Get passed type property or alternatively, the file extension and save it as the type
      const type = fileType || getExtension(name);

      // Check whether the Notion page is publically accessible or not
      if (type === "notion") {
        try {
          const pageId = parsePageId(fileUrl, { uuid: false });
          // if the page isn't accessible then end the process here.
          await notion.getPage(pageId);
        } catch (error) {
          return res
            .status(404)
            .end("This Notion page isn't publically available.");
        }
      }

      // Save data to the database
      const document = await prisma.document.create({
        data: {
          name: name,
          numPages: numPages,
          file: fileUrl,
          type: type,
          storageType,
          ownerId: (session.user as CustomUser).id,
          teamId: teamId,
          links: {
            create: {},
          },
          versions: {
            create: {
              file: fileUrl,
              type: type,
              storageType,
              numPages: numPages,
              isPrimary: true,
              versionNumber: 1,
            },
          },
        },
        include: {
          links: true,
          versions: true,
        },
      });      

      // calculate the path of the page where the document was added
      const referer = req.headers.referer;
      let pathWithQuery = null;
      if (referer) {
        const url = new URL(referer);
        pathWithQuery = url.pathname + url.search;
      }

      await identifyUser((session.user as CustomUser).id);
      await trackAnalytics({
        event: "Document Added",
        documentId: document.id,
        name: document.name,
        fileSize: null,
        path: pathWithQuery,
      });
      await trackAnalytics({
        event: "Link Added",
        linkId: document.links[0].id,
        documentId: document.id,
        customDomain: null,
      });

      // skip triggering convert-pdf-to-image job for "notion" documents
      if (type !== "notion") {
        // trigger document uploaded event to trigger convert-pdf-to-image job
        await client.sendEvent({
          name: "document.uploaded",
          payload: {
            documentVersionId: document.versions[0].id,
            teamId: teamId,
          },
        });
      }

      return res.status(201).json(document);
    } catch (error) {
<<<<<<< HEAD
      log(
        `Failed to create document. \n\n teamId: ${teamId}, file: ${fileUrl} \n\n ${error}`,
      );
      errorHandler(error, res);
=======
      log({
        message: `Failed to create document. \n\n*teamId*: _${teamId}_, \n\n*file*: ${fileUrl} \n\n ${error}`,
        type: "error",
      });
      errorhandler(error, res);
>>>>>>> 2fdd60bf
    }
  } else {
    // We only allow GET and POST requests
    res.setHeader("Allow", ["GET", "POST"]);
    return res.status(405).end(`Method ${req.method} Not Allowed`);
  }
}<|MERGE_RESOLUTION|>--- conflicted
+++ resolved
@@ -169,18 +169,11 @@
 
       return res.status(201).json(document);
     } catch (error) {
-<<<<<<< HEAD
-      log(
-        `Failed to create document. \n\n teamId: ${teamId}, file: ${fileUrl} \n\n ${error}`,
-      );
-      errorHandler(error, res);
-=======
       log({
         message: `Failed to create document. \n\n*teamId*: _${teamId}_, \n\n*file*: ${fileUrl} \n\n ${error}`,
         type: "error",
       });
-      errorhandler(error, res);
->>>>>>> 2fdd60bf
+      errorHandler(error, res);
     }
   } else {
     // We only allow GET and POST requests
