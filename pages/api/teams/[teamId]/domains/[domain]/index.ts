import { NextApiRequest, NextApiResponse } from "next";
import { getServerSession } from "next-auth/next";
import prisma from "@/lib/prisma";
import { authOptions } from "@/pages/api//auth/[...nextauth]";
import { log } from "@/lib/utils";
import { getApexDomain, removeDomainFromVercel } from "@/lib/domains";
import { CustomUser } from "@/lib/types";
import { getTeamWithDomain } from "@/lib/team/helper";
import { errorHandler } from "@/lib/errorHandler";

export default async function handle(
  req: NextApiRequest,
  res: NextApiResponse,
) {
  if (req.method === "DELETE") {
    // DELETE /api/teams/:teamId/domains/:domain
    const session = await getServerSession(req, res, authOptions);
    if (!session) {
      return res.status(401).end("Unauthorized");
    }

    // Assuming the domain slug is sent in the request body.
    const { teamId, domain } = req.query as { teamId: string; domain: string };

    const userId = (session.user as CustomUser).id;

    if (!domain) {
      return res.status(400).json("Domain is required for deletion");
    }

    try {
      const { domain: domainToBeDeleted } = await getTeamWithDomain({
        teamId,
        userId,
        domain,
      });

      // calculate the domainCount
      const apexDomain = getApexDomain(`https://${domain}`);
      const domainCount = await prisma.domain.count({
        where: {
          OR: [
            {
              slug: apexDomain,
            },
            {
              slug: {
                endsWith: `.${apexDomain}`,
              },
            },
          ],
        },
      });

      await Promise.allSettled([
        removeDomainFromVercel(domain, domainCount),
        prisma.domain.delete({
          where: {
            id: domainToBeDeleted?.id,
          },
        }),
      ]);

      return res.status(204).end(); // 204 No Content response for successful deletes
    } catch (error) {
<<<<<<< HEAD
      log(`Failed to delete domain: ${domain}. Error: \n\n ${error}`);
      errorHandler(error, res);
=======
      log({message: `Failed to delete domain: _${domain}_. \n\n ${error} \n\n*Metadata*: \`{teamId: ${teamId}, userId: ${userId}}\``, type: "error", mention: true});
      errorhandler(error, res);
>>>>>>> 2fdd60bf
    }
  } else {
    // We only allow POST requests
    res.setHeader("Allow", ["DELETE"]);
    return res.status(405).end(`Method ${req.method} Not Allowed`);
  }
}<|MERGE_RESOLUTION|>--- conflicted
+++ resolved
@@ -63,13 +63,8 @@
 
       return res.status(204).end(); // 204 No Content response for successful deletes
     } catch (error) {
-<<<<<<< HEAD
-      log(`Failed to delete domain: ${domain}. Error: \n\n ${error}`);
+      log({message: `Failed to delete domain: _${domain}_. \n\n ${error} \n\n*Metadata*: \`{teamId: ${teamId}, userId: ${userId}}\``, type: "error", mention: true});
       errorHandler(error, res);
-=======
-      log({message: `Failed to delete domain: _${domain}_. \n\n ${error} \n\n*Metadata*: \`{teamId: ${teamId}, userId: ${userId}}\``, type: "error", mention: true});
-      errorhandler(error, res);
->>>>>>> 2fdd60bf
     }
   } else {
     // We only allow POST requests
