--- conflicted
+++ resolved
@@ -5,25 +5,11 @@
 import NotFound from "@/pages/404";
 import { GetStaticPropsContext } from "next";
 import { useSession } from "next-auth/react";
-<<<<<<< HEAD
 import { useRouter } from "next/router";
-
-export default function ViewPage({ link }: { link: LinkWithDocument }) {
-  const router = useRouter();
-  // const { link, error } = useDomainLink();
-  const { data: session, status } = useSession();
-
-  // if (error && error.status === 404) {
-  //   return <NotFound />;
-  // }
-
-  if (!link || status === "loading" || router.isFallback) {
-=======
 import prisma from "@/lib/prisma";
 
 import { ExtendedRecordMap } from "notion-types";
 import notion from "@/lib/notion";
-import { LinkWithDocument } from "@/lib/types";
 import { parsePageId } from "notion-utils";
 
 export const getStaticProps = async (context: {
@@ -139,7 +125,6 @@
   const { data: session, status } = useSession();
 
   if (!link || status === "loading") {
->>>>>>> 1b46de78
     return (
       <div className="h-screen flex items-center justify-center">
         <LoadingSpinner className="h-20 w-20" />
@@ -174,13 +159,9 @@
       <DocumentView
         link={link}
         userEmail={userEmail}
-<<<<<<< HEAD
         userId={userId}
         isProtected={true}
-=======
-        isProtected={true}
         notionData={notionData}
->>>>>>> 1b46de78
       />
     );
   }
@@ -189,52 +170,46 @@
     <DocumentView
       link={link}
       userEmail={userEmail}
-<<<<<<< HEAD
       userId={userId}
-      isProtected={false}
-    />
-  );
-}
-
-export async function getStaticProps(context: GetStaticPropsContext) {
-  // const router = useRouter()
-  // const { domain, slug } = router.query as {
-  //   domain: string;
-  //   slug: string;
-  // };
-  const { domain, slug } = context.params as { domain: string; slug: string };
-
-  console.log(context.params);
-
-  // Fetch the link
-  const res = await fetch(
-    `${process.env.NEXTAUTH_URL}/api/links/domains/${encodeURIComponent(
-      domain,
-    )}/${encodeURIComponent(slug)}`,
-  );
-  if (!res.ok) {
-    return { notFound: true };
-  }
-  const link = (await res.json()) as LinkWithDocument;
-
-  console.log(link);
-
-  return {
-    props: {
-      link,
-    },
-  };
-}
-
-export async function getStaticPaths() {
-  return {
-    paths: [],
-    fallback: true,
-  };
-=======
       isProtected={false}
       notionData={notionData}
     />
   );
->>>>>>> 1b46de78
-}+}
+
+// export async function getStaticProps(context: GetStaticPropsContext) {
+//   // const router = useRouter()
+//   // const { domain, slug } = router.query as {
+//   //   domain: string;
+//   //   slug: string;
+//   // };
+//   const { domain, slug } = context.params as { domain: string; slug: string };
+
+//   console.log(context.params);
+
+//   // Fetch the link
+//   const res = await fetch(
+//     `${process.env.NEXTAUTH_URL}/api/links/domains/${encodeURIComponent(
+//       domain,
+//     )}/${encodeURIComponent(slug)}`,
+//   );
+//   if (!res.ok) {
+//     return { notFound: true };
+//   }
+//   const link = (await res.json()) as LinkWithDocument;
+
+//   console.log(link);
+
+//   return {
+//     props: {
+//       link,
+//     },
+//   };
+// }
+
+// export async function getStaticPaths() {
+//   return {
+//     paths: [],
+//     fallback: true,
+//   };
+// }