import LoadingSpinner from "@/components/ui/loading-spinner";
import DocumentView from "@/components/view/documents/document-view";
import NotFound from "@/pages/404";
import { useSession } from "next-auth/react";

import { ExtendedRecordMap } from "notion-types";
import notion from "@/lib/notion";
import { CustomUser, LinkWithDocument } from "@/lib/types";
import { parsePageId } from "notion-utils";
import { GetStaticPropsContext } from "next";
import { useRouter } from "next/router";
import { Brand } from "@prisma/client";
import CustomMetatag from "@/components/view/custom-metatag";

export const getStaticProps = async (context: GetStaticPropsContext) => {
  const { linkId } = context.params as {
    linkId: string;
  };

  // Fetch the link
  const res = await fetch(`${process.env.NEXTAUTH_URL}/api/links/${linkId}`);
  if (!res.ok) {
    return { notFound: true };
  }
  const { link, brand } = (await res.json()) as {
    link: LinkWithDocument;
    brand: Brand | null;
  };

  if (!link || !link.document) {
    return {
      notFound: true,
    };
  }

  let pageId = null;
  let recordMap = null;

  const { type, file, ...versionWithoutTypeAndFile } =
    link.document.versions[0];

  if (type === "notion") {
    const notionPageId = parsePageId(file, { uuid: false });
    if (!notionPageId) {
      return {
        notFound: true,
      };
    }

    pageId = notionPageId;
    recordMap = await notion.getPage(pageId);
  }

  return {
    props: {
      // return link without file and type to avoid sending the file to the client
      link: {
        ...link,
        document: {
          ...link.document,
          versions: [versionWithoutTypeAndFile],
        },
      },
      notionData: {
        rootNotionPageId: null, // do not pass rootNotionPageId to the client
        recordMap,
      },
      meta: {
        enableCustomMetatag: link.enableCustomMetatag || false,
        metaTitle: link.metaTitle,
        metaDescription: link.metaDescription,
        metaImage: link.metaImage,
      },
      brand, // pass brand to the client
    },
    revalidate: brand ? 10 : false,
  };
};

export async function getStaticPaths() {
  return {
    paths: [],
    fallback: true,
  };
}

export default function ViewPage({
  link,
  notionData,
  meta,
  brand,
}: {
  link: LinkWithDocument;
  notionData: {
    rootNotionPageId: string | null;
    recordMap: ExtendedRecordMap | null;
  };
  meta: {
    enableCustomMetatag: boolean;
    metaTitle: string | null;
    metaDescription: string | null;
    metaImage: string | null;
  } | null;
  brand?: Brand;
}) {
  const router = useRouter();
  const { token, email: verifiedEmail } = router.query as {
    token: string;
    email: string;
  };
  const { data: session, status } = useSession();
  const { authenticationCode } = router.query as { authenticationCode: string };

  if (!link || status === "loading" || router.isFallback) {
    return (
      <>
        {meta && meta.enableCustomMetatag ? (
          <CustomMetatag
            title={meta.metaTitle}
            description={meta.metaDescription}
            imageUrl={meta.metaImage}
          />
        ) : null}
        <div className="h-screen flex items-center justify-center">
          <LoadingSpinner className="h-20 w-20" />
        </div>
      </>
    );
  }

  const {
    expiresAt,
    emailProtected,
    emailAuthenticated,
    password: linkPassword,
    isArchived,
  } = link;

  const { email: userEmail, id: userId } = (session?.user as CustomUser) || {};

  // If the link is expired, show a 404 page
  if (expiresAt && new Date(expiresAt) < new Date()) {
    return (
      <NotFound message="Sorry, the link you're looking for is expired." />
    );
  }

  if (isArchived) {
    return (
      <NotFound message="Sorry, the link you're looking for is archived." />
    );
  }

<<<<<<< HEAD
  console.log("auth-code", authenticationCode);
=======
  const { enableCustomMetatag, metaTitle, metaDescription, metaImage } = link;

>>>>>>> 4fc30239
  if (emailProtected || linkPassword) {
    return (
      <>
        {enableCustomMetatag ? (
          <CustomMetatag
            title={metaTitle}
            description={metaDescription}
            imageUrl={metaImage}
          />
        ) : null}
        <DocumentView
          link={link}
          userEmail={userEmail}
          userId={userId}
          isProtected={true}
          notionData={notionData}
          brand={brand}
          token={token}
          verifiedEmail={verifiedEmail}
        />
      </>
    );
  }

  return (
    <>
      {enableCustomMetatag ? (
        <CustomMetatag
          title={metaTitle}
          description={metaDescription}
          imageUrl={metaImage}
        />
      ) : null}
      <DocumentView
        link={link}
        userEmail={userEmail}
        userId={userId}
<<<<<<< HEAD
        isProtected={true}
        authenticationCode={authenticationCode}
=======
        isProtected={false}
>>>>>>> 4fc30239
        notionData={notionData}
        brand={brand}
      />
<<<<<<< HEAD
    );
  }

  return (
    <DocumentView
      link={link}
      userEmail={userEmail}
      userId={userId}
      isProtected={false}
      authenticationCode={authenticationCode}
      notionData={notionData}
    />
=======
    </>
>>>>>>> 4fc30239
  );
}<|MERGE_RESOLUTION|>--- conflicted
+++ resolved
@@ -151,12 +151,8 @@
     );
   }
 
-<<<<<<< HEAD
-  console.log("auth-code", authenticationCode);
-=======
   const { enableCustomMetatag, metaTitle, metaDescription, metaImage } = link;
 
->>>>>>> 4fc30239
   if (emailProtected || linkPassword) {
     return (
       <>
@@ -194,30 +190,10 @@
         link={link}
         userEmail={userEmail}
         userId={userId}
-<<<<<<< HEAD
-        isProtected={true}
-        authenticationCode={authenticationCode}
-=======
         isProtected={false}
->>>>>>> 4fc30239
         notionData={notionData}
         brand={brand}
       />
-<<<<<<< HEAD
-    );
-  }
-
-  return (
-    <DocumentView
-      link={link}
-      userEmail={userEmail}
-      userId={userId}
-      isProtected={false}
-      authenticationCode={authenticationCode}
-      notionData={notionData}
-    />
-=======
     </>
->>>>>>> 4fc30239
   );
 }