--- conflicted
+++ resolved
@@ -33,11 +33,7 @@
   const isPro = plan === "pro";
   const isBusiness = plan === "business";
   const isDatarooms = plan === "datarooms";
-<<<<<<< HEAD
-  const isTrialDatarooms = trial === "trial";
-=======
   const isTrial = !!trial;
->>>>>>> dad0ffb3
   const canCreateUnlimitedDatarooms =
     isDatarooms || (isBusiness && numDatarooms < limitDatarooms);
 
@@ -67,11 +63,7 @@
                   <span>Upgrade to Add Data Room</span>
                 </Button>
               </UpgradePlanModal>
-<<<<<<< HEAD
-            ) : isTrialDatarooms && datarooms && datarooms.length > 0 && !isBusiness && !isDatarooms ? (
-=======
-            ) : isTrial && datarooms && !isBusiness && !isDatarooms ? (
->>>>>>> dad0ffb3
+            ) : isTrial && datarooms && datarooms.length > 0 && !isBusiness && !isDatarooms ? (
               <div className="flex items-center gap-x-4">
                 <div className="text-sm text-destructive">
                   <span>Dataroom Trial: </span>
