--- conflicted
+++ resolved
@@ -199,31 +199,6 @@
     }
   };
 
-<<<<<<< HEAD
-  const pinDocument = async (document: Document) => {
-    const response = await fetch(
-      `/api/teams/${teamInfo?.currentTeam?.id}/documents/${
-        prismaDocument!.id
-      }/pin-document`,
-      {
-        method: "POST",
-        headers: {
-          "Content-Type": "application/json",
-        },
-        body: JSON.stringify({
-          pinned: !document.pinned,
-        }),
-      },
-    );
-
-    if (response.ok) {
-      const { message } = await response.json();
-      toast.success(message);
-    } else {
-      const { message } = await response.json();
-      toast.error(message);
-    }
-=======
   const activateOrDeactivateAssistant = async (
     active: boolean,
     prismaDocumentId: string,
@@ -248,7 +223,31 @@
       success: `Papermark Assistant successfully ${active ? "activated" : "deactivated"}.`,
       error: `${active ? "Activation" : "Deactivation"} failed. Please try again.`,
     });
->>>>>>> e048bc73
+  };
+
+  const pinDocument = async (document: Document) => {
+    const response = await fetch(
+      `/api/teams/${teamInfo?.currentTeam?.id}/documents/${
+        prismaDocument!.id
+      }/pin-document`,
+      {
+        method: "POST",
+        headers: {
+          "Content-Type": "application/json",
+        },
+        body: JSON.stringify({
+          pinned: !document.pinned,
+        }),
+      },
+    );
+
+    if (response.ok) {
+      const { message } = await response.json();
+      toast.success(message);
+    } else {
+      const { message } = await response.json();
+      toast.error(message);
+    }
   };
 
   if (error && error.status === 404) {
@@ -395,7 +394,9 @@
                     <DropdownMenuItem
                       onClick={() => pinDocument(prismaDocument)}
                     >
-                      {prismaDocument.pinned ? "Unpin document" : "Pin document"}
+                      {prismaDocument.pinned
+                        ? "Unpin document"
+                        : "Pin document"}
                     </DropdownMenuItem>
                     <DropdownMenuItem
                       className="text-destructive focus:bg-destructive focus:text-destructive-foreground"
