import { getExtension } from "@/lib/utils";
import { useDocument } from "@/lib/swr/use-document";
import ErrorPage from "next/error";
import AppLayout from "@/components/layouts/app";
import LinkSheet from "@/components/links/link-sheet";
import Image from "next/image";
import LinksTable from "@/components/links/links-table";
import VisitorsTable from "@/components/visitors/visitors-table";
import { useEffect, useRef, useState } from "react";
import { Button } from "@/components/ui/button";
import LoadingSpinner from "@/components/ui/loading-spinner";
import { AddDocumentModal } from "@/components/documents/add-document-modal";
import FileUp from "@/components/shared/icons/file-up";
import { toast } from "sonner";
import {
  DropdownMenu,
  DropdownMenuContent,
  DropdownMenuItem,
  DropdownMenuLabel,
  DropdownMenuTrigger,
  DropdownMenuSeparator,
  DropdownMenuGroup,
} from "@/components/ui/dropdown-menu";
import { useRouter } from "next/router";
import MoreVertical from "@/components/shared/icons/more-vertical";
import { useTeam } from "@/context/team-context";
import NotionIcon from "@/components/shared/icons/notion";
import PapermarkSparkle from "@/components/shared/icons/papermark-sparkle";
import { Document } from "@prisma/client";
import { usePlausible } from "next-plausible";
import { mutate } from "swr";
<<<<<<< HEAD
import { TrashIcon, Sparkles, LinkIcon, Eye } from "lucide-react";
import DocumentPreview from "@/components/preview/document-preview";
=======
import { TrashIcon, Sparkles } from "lucide-react";
import { StatsComponent } from "@/components/documents/stats";
import { Switch } from "@/components/ui/switch";
import { Label } from "@/components/ui/label";
>>>>>>> 8928714d

export default function DocumentPage() {
  const { document: prismaDocument, primaryVersion, error } = useDocument();
  const router = useRouter();

  const [isLinkSheetOpen, setIsLinkSheetOpen] = useState<boolean>(false);
  const [isPreview, setIsPreview] = useState(false);
  const [isEditingName, setIsEditingName] = useState<boolean>(false);
  const [isFirstClick, setIsFirstClick] = useState<boolean>(false);
  const [menuOpen, setMenuOpen] = useState<boolean>(false);
  const [excludeTeamMembers, setExcludeTeamMembers] = useState<boolean>(false);

  const nameRef = useRef<HTMLHeadingElement>(null);
  const enterPressedRef = useRef<boolean>(false);
  const dropdownRef = useRef<HTMLDivElement | null>(null);

  const teamInfo = useTeam();
  const plausible = usePlausible();

  const handleNameSubmit = async () => {
    if (enterPressedRef.current) {
      enterPressedRef.current = false;
      return;
    }
    if (nameRef.current && isEditingName) {
      const newName = nameRef.current.innerText;

      if (newName !== prismaDocument!.name) {
        const response = await fetch(
          `/api/teams/${teamInfo?.currentTeam?.id}/documents/${
            prismaDocument!.id
          }/update-name`,
          {
            method: "POST",
            headers: {
              "Content-Type": "application/json",
            },
            body: JSON.stringify({
              name: newName,
            }),
          },
        );

        if (response.ok) {
          const { message } = await response.json();
          toast.success(message);
        } else {
          const { message } = await response.json();
          toast.error(message);
        }
      }
      setIsEditingName(false);
    }
  };

  useEffect(() => {
    function handleClickOutside(event: { target: any }) {
      if (dropdownRef.current && !dropdownRef.current.contains(event.target)) {
        setMenuOpen(false);
        setIsFirstClick(false);
      }
    }

    document.addEventListener("mousedown", handleClickOutside);
    return () => {
      document.removeEventListener("mousedown", handleClickOutside);
    };
  }, []);

  const handleDeleteDocument = async (documentId: string) => {
    // Prevent the first click from deleting the document
    if (!isFirstClick) {
      setIsFirstClick(true);
      return;
    }

    toast.promise(
      fetch(`/api/teams/${teamInfo?.currentTeam?.id}/documents/${documentId}`, {
        method: "DELETE",
      }).then(() => {
        setIsFirstClick(false);
        setMenuOpen(false);
        router.push("/documents");
      }),
      {
        loading: "Deleting document...",
        success: "Document deleted successfully.",
        error: "Failed to delete document. Try again.",
      },
    );
  };

  const handleMenuStateChange = (open: boolean) => {
    if (isFirstClick) {
      setMenuOpen(true); // Keep the dropdown open on the first click
      return;
    }

    // If the menu is closed, reset the isFirstClick state
    if (!open) {
      setIsFirstClick(false);
      setMenuOpen(false); // Ensure the dropdown is closed
    } else {
      setMenuOpen(true); // Open the dropdown
    }
  };

  const handleButtonClick = (event: any, documentId: string) => {
    event.stopPropagation();
    event.preventDefault();

    if (isFirstClick) {
      handleDeleteDocument(documentId);
      setIsFirstClick(false);
      setMenuOpen(false); // Close the dropdown after deleting
    } else {
      setIsFirstClick(true);
    }
  };

  const preventEnterAndSubmit = (
    event: React.KeyboardEvent<HTMLHeadingElement>,
  ) => {
    if (event.key === "Enter") {
      event.preventDefault(); // Prevent the default line break
      setIsEditingName(true);
      enterPressedRef.current = true;
      handleNameSubmit(); // Handle the submit
      if (nameRef.current) {
        nameRef.current.blur(); // Remove focus from the h2 element
      }
    }
  };

  const activateOrRedirectAssistant = async (document: Document) => {
    if (document.assistantEnabled) {
      router.push(`/documents/${document.id}/chat`);
    } else {
      toast.promise(
        fetch("/api/assistants", {
          method: "POST",
          headers: {
            "Content-Type": "application/json",
          },
          body: JSON.stringify({
            documentId: document.id,
          }),
        }).then(() => {
          // Once the assistant is activated, redirect to the chat
          plausible("assistantEnabled", { props: { documentId: document.id } }); // track the event

          // refetch to fix the UI delay
          mutate(
            `/api/teams/${teamInfo?.currentTeam?.id}/documents/${document.id}`,
          );

          router.push(`/documents/${document.id}/chat`);
        }),
        {
          loading: "Activating Assistant...",
          success: "Papermark Assistant successfully activated.",
          error: "Activation failed. Please try again.",
        },
      );
    }
  };

  const activateOrDeactivateAssistant = async (
    active: boolean,
    prismaDocumentId: string,
  ) => {
    const fetchPromise = fetch("/api/assistants", {
      method: active ? "POST" : "DELETE",
      headers: {
        "Content-Type": "application/json",
      },
      body: JSON.stringify({
        documentId: prismaDocumentId,
      }),
    }).then(() => {
      // refetch to fix the UI delay
      mutate(
        `/api/teams/${teamInfo?.currentTeam?.id}/documents/${prismaDocumentId}`,
      );
    });

    toast.promise(fetchPromise, {
      loading: `${active ? "Activating" : "Deactivating"} Assistant...`,
      success: `Papermark Assistant successfully ${active ? "activated" : "deactivated"}.`,
      error: `${active ? "Activation" : "Deactivation"} failed. Please try again.`,
    });
  };

  if (error && error.status === 404) {
    return <ErrorPage statusCode={404} />;
  }

  return (
    <AppLayout>
      <main className="relative overflow-hidden mx-2 sm:mx-3 md:mx-5 lg:mx-7 xl:mx-10 mt-4 md:mt-5 lg:mt-8 mb-10 space-y-8 px-1">
        {prismaDocument && primaryVersion ? (
          <>
            <header className="flex items-center justify-between gap-x-8 !mb-20">
              <div className="flex space-x-2 items-center">
                {primaryVersion.type === "notion" ? (
                  <NotionIcon className="w-7 lg:w-8 h-7 lg:h-8" />
                ) : (
                  <div className="w-[25px] lg:w-[32px] h-[25px] lg:h-[32px]">
                    <Image
                      src={`/_icons/${getExtension(primaryVersion.file)}.svg`}
                      alt="File icon"
                      width={50}
                      height={50}
                    />
                  </div>
                )}

                <div className="flex flex-col mt-1 lg:mt-0">
                  <h2
                    className="text-lg lg:text-xl xl:text-2xl text-foreground font-semibold tracking-tight py-0.5 lg:py-1 px-1 lg:px-3 rounded-md border border-transparent hover:cursor-text hover:border hover:border-border focus-visible:text-lg lg:focus-visible:text-xl duration-200"
                    ref={nameRef}
                    contentEditable={true}
                    onFocus={() => setIsEditingName(true)}
                    onBlur={handleNameSubmit}
                    onKeyDown={preventEnterAndSubmit}
                    title="Click to edit"
                    dangerouslySetInnerHTML={{ __html: prismaDocument.name }}
                  />
                  {isEditingName && (
                    <span className="text-xs text-muted-foreground mt-1">
                      {`Press <Enter> to save the name.`}
                    </span>
                  )}
                </div>
              </div>

              <div className="flex items-center gap-x-4 md:gap-x-2 lg:gap-x-4">
                {primaryVersion.type !== "notion" && (
                  <AddDocumentModal newVersion>
                    <button
                      title="Upload a new version"
                      className="hidden md:flex"
                    >
                      <FileUp className="w-6 h-6" />
                    </button>
                  </AddDocumentModal>
                )}

                {prismaDocument.type !== "notion" &&
                  prismaDocument.assistantEnabled && (
                    <Button
                      className="group hidden md:flex h-8 lg:h-9 space-x-1 text-xs lg:text-sm whitespace-nowrap bg-gradient-to-r from-[#16222A] via-emerald-500 to-[#16222A] duration-200 ease-linear hover:bg-right"
                      variant={"special"}
                      size={"icon"}
                      style={{ backgroundSize: "200% auto" }}
                      onClick={() =>
                        activateOrRedirectAssistant(prismaDocument)
                      }
                      title="Open AI Assistant"
                    >
                      <PapermarkSparkle className="h-5 w-5" />
                    </Button>
                  )}

                <Button
                  className="flex h-8 lg:h-9 text-xs lg:text-sm whitespace-nowrap"
                  onClick={() => setIsLinkSheetOpen(true)}
                >
                  Create Link
                </Button>

                <DropdownMenu
                  open={menuOpen}
                  onOpenChange={handleMenuStateChange}
                >
                  <DropdownMenuTrigger asChild>
                    <Button
                      variant="outline"
                      className="h-8 lg:h-9 w-8 lg:w-9 p-0 bg-transparent"
                    >
                      <span className="sr-only">Open menu</span>
                      <MoreVertical className="h-4 w-4" />
                    </Button>
                  </DropdownMenuTrigger>
                  <DropdownMenuContent
                    align="end"
                    className="w-[180px]"
                    ref={dropdownRef}
                  >
                    <DropdownMenuLabel>Actions</DropdownMenuLabel>
                    <DropdownMenuGroup className="block md:hidden">
                      <DropdownMenuItem
                        onClick={() => setIsLinkSheetOpen(true)}
                      >
                        <AddDocumentModal newVersion>
                          <button
                            title="Add a new version"
                            className="flex items-center"
                          >
                            <FileUp className="w-4 h-4 mr-2" /> Add new version
                          </button>
                        </AddDocumentModal>
                      </DropdownMenuItem>

                      {prismaDocument.type !== "notion" && (
                        <DropdownMenuItem
                          onClick={() =>
                            activateOrRedirectAssistant(prismaDocument)
                          }
                        >
                          <PapermarkSparkle className="h-4 w-4 mr-2" />
                          Open AI Assistant
                        </DropdownMenuItem>
                      )}

                      <DropdownMenuSeparator />
                    </DropdownMenuGroup>

                    {primaryVersion.type !== "notion" && (
                      <DropdownMenuItem onClick={() => setIsPreview(true)}>
                        <Eye className="w-4 h-4 mr-2" /> Document Preview
                      </DropdownMenuItem>
                    )}

                    {primaryVersion.type !== "notion" &&
                      (!prismaDocument.assistantEnabled ? (
                        <DropdownMenuItem
                          onClick={() =>
                            activateOrDeactivateAssistant(
                              true,
                              prismaDocument.id,
                            )
                          }
                        >
                          <Sparkles className="w-4 h-4 mr-2" /> Activate
                          Assistant
                        </DropdownMenuItem>
                      ) : (
                        <DropdownMenuItem
                          onClick={() =>
                            activateOrDeactivateAssistant(
                              false,
                              prismaDocument.id,
                            )
                          }
                        >
                          <Sparkles className="w-4 h-4 mr-2" /> Disable
                          Assistant
                        </DropdownMenuItem>
                      ))}

                    <DropdownMenuSeparator />

                    <DropdownMenuItem
                      className="text-destructive focus:bg-destructive focus:text-destructive-foreground"
                      onClick={(event) =>
                        handleButtonClick(event, prismaDocument.id)
                      }
                    >
                      <TrashIcon className="w-4 h-4 mr-2" />
                      {isFirstClick ? "Really delete?" : "Delete document"}
                    </DropdownMenuItem>
                    {/* create a dropdownmenuitem that onclick calls a post request to /api/assistants with the documentId */}
                  </DropdownMenuContent>
                </DropdownMenu>
              </div>
            </header>

            {/* Stats */}
            <StatsComponent
              documentId={prismaDocument.id}
              numPages={primaryVersion.numPages!}
            />

            {/* Links */}
            <LinksTable primaryVersion={primaryVersion} />

            {/* Visitors */}
            <VisitorsTable numPages={primaryVersion.numPages!} />

            <LinkSheet
              isOpen={isLinkSheetOpen}
              setIsOpen={setIsLinkSheetOpen}
            />

            <DocumentPreview isOpen={isPreview} setIsOpen={setIsPreview} />
          </>
        ) : (
          <div className="h-screen flex items-center justify-center">
            <LoadingSpinner className="mr-1 h-20 w-20" />
          </div>
        )}
      </main>
    </AppLayout>
  );
}<|MERGE_RESOLUTION|>--- conflicted
+++ resolved
@@ -29,15 +29,11 @@
 import { Document } from "@prisma/client";
 import { usePlausible } from "next-plausible";
 import { mutate } from "swr";
-<<<<<<< HEAD
-import { TrashIcon, Sparkles, LinkIcon, Eye } from "lucide-react";
+import { TrashIcon, Sparkles, Eye } from "lucide-react";
 import DocumentPreview from "@/components/preview/document-preview";
-=======
-import { TrashIcon, Sparkles } from "lucide-react";
 import { StatsComponent } from "@/components/documents/stats";
 import { Switch } from "@/components/ui/switch";
 import { Label } from "@/components/ui/label";
->>>>>>> 8928714d
 
 export default function DocumentPage() {
   const { document: prismaDocument, primaryVersion, error } = useDocument();
