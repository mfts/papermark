--- conflicted
+++ resolved
@@ -11,10 +11,8 @@
 import { useEffect, useRef, useState } from "react";
 import { Button } from "@/components/ui/button";
 import LoadingSpinner from "@/components/ui/loading-spinner";
-<<<<<<< HEAD
 import { AddDocumentModal } from "@/components/documents/add-document-modal";
 import FileUp from "@/components/shared/icons/file-up";
-=======
 import { toast } from "sonner";
 import {
   DropdownMenu,
@@ -27,7 +25,6 @@
 import MoreVertical from "@/components/shared/icons/more-vertical";
 import { useTeam } from "@/context/team-context";
 import ProcessStatusBar from "@/components/documents/process-status-bar";
->>>>>>> 51f3ef2e
 
 export default function DocumentPage() {
   const { document: prismaDocument, primaryVersion, error } = useDocument();
@@ -202,15 +199,12 @@
                   </div>
                 </div>
               </div>
-<<<<<<< HEAD
-              <div className="flex items-center space-x-4">
+              <div className="flex items-center gap-x-4">
                 <AddDocumentModal newVersion>
                   <button title="Upload a new version">
                     <FileUp className="w-6 h-6" />
                   </button>
                 </AddDocumentModal>
-=======
-              <div className="flex items-center gap-x-4">
                 <DropdownMenu
                   open={menuOpen}
                   onOpenChange={handleMenuStateChange}
@@ -233,7 +227,6 @@
                     </DropdownMenuItem>
                   </DropdownMenuContent>
                 </DropdownMenu>
->>>>>>> 51f3ef2e
                 <Button onClick={() => setIsLinkSheetOpen(true)}>
                   Create Link
                 </Button>
@@ -245,17 +238,12 @@
                 <ProcessStatusBar documentVersionId={primaryVersion.id} />
               </div>
             ) : null}
-            
+
             {/* Stats */}
             {prismaDocument.numPages !== null && (
               <StatsChart
-<<<<<<< HEAD
-                documentId={document.id}
+                documentId={prismaDocument.id}
                 totalPagesMax={primaryVersion.numPages!}
-=======
-                documentId={prismaDocument.id}
-                totalPages={primaryVersion.numPages!}
->>>>>>> 51f3ef2e
               />
             )}
             <StatsCard />
