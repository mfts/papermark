--- conflicted
+++ resolved
@@ -58,23 +58,17 @@
         {/* Documents list */}
         <ul role="list" className="space-y-4">
           {documents
-<<<<<<< HEAD
             ? documents
                 .sort((a, b) => (a.pinned === b.pinned ? 0 : a.pinned ? -1 : 1))
                 .map((document) => {
-                  return <DocumentCard key={document.id} document={document} />;
+                  return (
+                    <DocumentCard
+                      key={document.id}
+                      document={document}
+                      teamInfo={teamInfo}
+                    />
+                  );
                 })
-=======
-            ? documents.map((document) => {
-                return (
-                  <DocumentCard
-                    key={document.id}
-                    document={document}
-                    teamInfo={teamInfo}
-                  />
-                );
-              })
->>>>>>> e048bc73
             : Array.from({ length: 3 }).map((_, i) => (
                 <li
                   key={i}
