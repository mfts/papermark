--- conflicted
+++ resolved
@@ -122,7 +122,7 @@
                   : "/investors"
               }
               key={stage.id}
-              className={classNames(
+              className={cn(
                 category === stage.id || (!category && stage.id === "7")
                   ? "bg-gray-200"
                   : "bg-white hover:bg-gray-50",
@@ -148,113 +148,6 @@
             placeholder="Search by name or country"
           />
         </div>
-<<<<<<< HEAD
-        {/* <Stats angelsLength={angels.length} /> */}
-        <div className="sm:flex flex-col md:flex-row justify-between mt-4">
-          <span className="isolate mt-5 inline-flex rounded-md shadow-sm w-fit px-2 lg:px-2 ">
-            {stages.map((stage) => (
-              <Link
-                href={
-                  stage.id !== "7"
-                    ? `/investors?category=${stage.id}`
-                    : "/investors"
-                }
-                key={stage.id}
-                className={cn(
-                  category === stage.id || (!category && stage.id === "7")
-                    ? "bg-gray-200"
-                    : "bg-white hover:bg-gray-50",
-                  "relative inline-flex items-center first-of-type:rounded-l-md last-of-type:rounded-r-md border border-gray-300 px-4 py-2 text-sm font-medium text-gray-700 focus:z-10 focus:outline-none focus:ring-gray-500 -ml-px first-of-type:-ml-0",
-                )}
-              >
-                {stage.label}
-              </Link>
-            ))}
-          </span>
-          <div className="relative mt-5 px-2 ">
-            <SearchIcon
-              className="h-5 w-5 absolute z-20 left-3 bottom-2"
-              aria-hidden="true"
-            />
-            <input
-              type="text"
-              id="search"
-              name="search"
-              value={search}
-              onChange={(e) => setSearch(e.target.value)}
-              className="w-full rounded-xl shadow-sm inline-flex relative items-center border border-gray-300 px-4 py-2 text-sm text-gray-700 placeholder:text-gray-400 focus:z-10 focus:outline-none focus:ring-gray-500 md:w-72 pl-10 xs:pl-12"
-              placeholder="Search by name or country"
-            />
-          </div>
-        </div>
-        <div className="mt-8 flex flex-col">
-          <div className="-my-2 -mx-4 overflow-x-auto sm:-mx-6 lg:-mx-8">
-            <div className="inline-block min-w-full py-2 align-middle px-6 lg:px-8">
-              <div className="py-2">
-                <span className="font-bold">{currentInvestors.length}</span>{" "}
-                investors
-              </div>
-              <div className="overflow-hidden md:shadow md:ring-1 md:ring-black md:ring-opacity-5 rounded-lg">
-                <table className="min-w-full md:divide-y bg-gray-100 md:bg-transparent divide-gray-300 rounded-lg overflow-hidden md:rounded-none">
-                  <thead className="bg-gray-50 hidden md:table-header-group">
-                    <tr>
-                      <th
-                        scope="col"
-                        className="py-3.5 pl-4 pr-3 text-left text-sm font-semibold text-gray-900 sm:pl-6"
-                      >
-                        Name
-                      </th>
-                      <th
-                        scope="col"
-                        className="px-3 py-3.5 text-left text-sm font-semibold text-gray-900"
-                      >
-                        Stage
-                      </th>
-                      <th
-                        scope="col"
-                        className="px-3 py-3.5 text-left text-sm font-semibold text-gray-900"
-                      >
-                        Location
-                      </th>
-                      <th
-                        scope="col"
-                        className="px-3 py-3.5 text-left text-sm font-semibold text-gray-900"
-                      >
-                        Sector
-                      </th>
-                    </tr>
-                  </thead>
-                  <tbody className="md:divide-y divide-gray-200 md:bg-white grid grid-cols-1 gap-3 sm:grid-cols-2 md:table-row-group">
-                    {paginatedInvestors.map((investor: any) => (
-                      <tr
-                        key={investor.id}
-                        className="group grid grid-cols-3 gap-1 md:table-row bg-white rounded-lg md:rounded-none md:bg-transparent shadow md:shadow-none border border-gray-200 md:border-x-0 py-3 px-2 md:p-0"
-                      >
-                        <td className="col-span-3 whitespace-nowrap pl-3 md:py-2 md:pl-6 text-sm sm:pl-6 md:h-24">
-                          <div className="flex items-center space-x-2">
-                            <div className="h-10 w-10 flex-shrink-0">
-                              {investor.imageUrl ? (
-                                <img
-                                  className="rounded-full h-10 w-10 object-contain"
-                                  width={40}
-                                  height={40}
-                                  src={
-                                    investor.imageUrl !== ""
-                                      ? investor.imageUrl
-                                      : PlaceholderImg
-                                  }
-                                  alt={investor.name}
-                                />
-                              ) : (
-                                <Image
-                                  className="rounded-full h-10 w-10 object-contain"
-                                  width={40}
-                                  height={40}
-                                  src={PlaceholderImg}
-                                  alt={investor.name}
-                                />
-                              )}
-=======
       </div>
       <div className="mt-8 flex flex-col">
         <div className="-my-2 -mx-4 overflow-x-auto sm:-mx-6 lg:-mx-8">
@@ -336,7 +229,6 @@
                           <div className="flex items-center space-x-3">
                             <div className="font-medium text-gray-900">
                               {investor.name}
->>>>>>> a5d1786b
                             </div>
                             <div className="flex space-x-2 items-center">
                               {investor.website && (
