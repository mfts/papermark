--- conflicted
+++ resolved
@@ -16,29 +16,26 @@
 import { Input } from "@/components/ui/input";
 import { Label } from "@/components/ui/label";
 import { LastUsed, useLastUsed } from "@/components/hooks/useLastUsed";
+import { Loader } from "lucide-react";
 
 export default function Login() {
   const { next } = useParams as { next?: string };
-<<<<<<< HEAD
 
   const [isLoginWithEmail, setIsLoginWithEmail] = useState<boolean>(false);
   const [isLoginWithGoogle, setIsLoginWithGoogle] = useState<boolean>(false);
   const [isLoginWithLinkedIn, setIsLoginWithLinkedIn] =
     useState<boolean>(false);
   const [lastUsed, setLastUsed] = useLastUsed();
-=======
   const authMethods = ["google", "email", "linkedin", "passkey"] as const;
   type AuthMethod = (typeof authMethods)[number];
   const [clickedMethod, setClickedMethod] = useState<AuthMethod | undefined>(
     undefined,
   );
->>>>>>> 214201d2
   const [email, setEmail] = useState<string>("");
   const [emailButtonText, setEmailButtonText] = useState<string>(
     "Continue with Email",
   );
 
-  console.log(lastUsed, lastUsed)
 
   return (
     <div className="flex h-screen w-full flex-wrap">
@@ -110,25 +107,19 @@
               )}
               Continue with Email
             </Button> */}
-            <Button
-              type="submit"
-<<<<<<< HEAD
-              loading={isLoginWithEmail}
-              className={`${isLoginWithEmail ? "bg-black" : "bg-gray-800 hover:bg-gray-900 "
-                } relative focus:shadow-outline transform rounded px-4 py-2 text-white transition-colors duration-300 ease-in-out focus:outline-none`}
-=======
-              loading={clickedMethod === "email"}
-              className={`${
-                clickedMethod === "email"
+            <div className="relative">
+              <Button
+                type="submit"
+                loading={clickedMethod === "email"}
+                className={`${clickedMethod === "email"
                   ? "bg-black"
                   : "bg-gray-800 hover:bg-gray-900"
-              } focus:shadow-outline transform rounded px-4 py-2 text-white transition-colors duration-300 ease-in-out focus:outline-none`}
->>>>>>> 214201d2
-            >
-              {emailButtonText}
-              {lastUsed === "credentials" && <LastUsed />}
-
-            </Button>
+                  } w-full focus:shadow-outline transform rounded px-4 py-2 text-white transition-colors duration-300 ease-in-out focus:outline-none`}
+              >
+                {emailButtonText}
+                {lastUsed === "credentials" && <LastUsed />}
+              </Button>
+            </div>
           </form>
           <p className="py-4 text-center">or</p>
           <div className="flex flex-col space-y-2 px-4 sm:px-16">
@@ -157,78 +148,45 @@
                 {lastUsed === "google" && <LastUsed />}
               </Button>
             </div>
-            <Button
-              onClick={() => {
-<<<<<<< HEAD
-                setLastUsed("linkedin")
-                setIsLoginWithLinkedIn(true);
-=======
-                setClickedMethod("google");
-                signIn("google", {
-                  ...(next && next.length > 0 ? { callbackUrl: next } : {}),
-                }).then((res) => {
-                  if (res?.status) {
-                    setClickedMethod(undefined);
-                  }
-                });
-              }}
-              loading={clickedMethod === "google"}
-              disabled={clickedMethod && clickedMethod !== "google"}
-              className="flex items-center justify-center space-x-2 border border-gray-200 bg-gray-100 font-normal text-gray-900 hover:bg-gray-200"
-            >
-              <Google className="h-5 w-5" />
-              <span>Continue with Google</span>
-            </Button>
-            <Button
-              onClick={() => {
-                setClickedMethod("linkedin");
->>>>>>> 214201d2
-                signIn("linkedin", {
-                  ...(next && next.length > 0 ? { callbackUrl: next } : {}),
-                }).then((res) => {
-                  if (res?.status) {
-                    setClickedMethod(undefined);
-                  }
-                });
-              }}
-<<<<<<< HEAD
-              disabled={isLoginWithLinkedIn}
-              className="relative flex items-center justify-center space-x-2 border border-gray-200 bg-gray-100 font-normal text-gray-900 hover:bg-gray-200"
-=======
-              loading={clickedMethod === "linkedin"}
-              disabled={clickedMethod && clickedMethod !== "linkedin"}
-              className="flex items-center justify-center space-x-2 border border-gray-200 bg-gray-100 font-normal text-gray-900 hover:bg-gray-200"
->>>>>>> 214201d2
-            >
-              <LinkedIn />
-              <span>Continue with LinkedIn</span>
-              {lastUsed === "linkedin" && <LastUsed />}
-            </Button>
-            <Button
-              onClick={() => {
-<<<<<<< HEAD
-                setLastUsed("saml")
-                signInWithPasskey({
-                  tenantId: process.env.NEXT_PUBLIC_HANKO_TENANT_ID as string,
-                })
-              }
-              }
-              variant="outline"
-              className="relative flex items-center justify-center space-x-2 border border-gray-200 bg-gray-100  font-normal text-gray-900 hover:bg-gray-200 hover:text-gray-900"
-=======
-                signInWithPasskey({
-                  tenantId: process.env.NEXT_PUBLIC_HANKO_TENANT_ID as string,
-                });
-              }}
-              disabled={clickedMethod && clickedMethod !== "passkey"}
-              variant="outline"
-              className="flex items-center justify-center space-x-2 border border-gray-200 bg-gray-100 font-normal text-gray-900 hover:bg-gray-200 hover:text-gray-900"
->>>>>>> 214201d2
-            >
-              <Passkey className="h-4 w-4" />
-              <span>Continue with a passkey</span>
-              {lastUsed === "saml" && <LastUsed />}
-            </Button>
+            <div className="relative">
+              <Button
+                onClick={() => {
+                  setClickedMethod("linkedin");
+                  signIn("linkedin", {
+                    ...(next && next.length > 0 ? { callbackUrl: next } : {}),
+                  }).then((res) => {
+                    if (res?.status) {
+                      setClickedMethod(undefined);
+                    }
+                  });
+                }}
+                loading={clickedMethod === "linkedin"}
+                disabled={clickedMethod && clickedMethod !== "linkedin"}
+                className="w-full flex items-center justify-center space-x-2 border border-gray-200 bg-gray-100 font-normal text-gray-900 hover:bg-gray-200"
+              >
+                <LinkedIn />
+                <span>Continue with LinkedIn</span>
+                {lastUsed === "linkedin" && <LastUsed />}
+              </Button>
+            </div>
+            <div className="relative">
+              <Button
+                onClick={() => {
+                  setLastUsed("saml")
+                  signInWithPasskey({
+                    tenantId: process.env.NEXT_PUBLIC_HANKO_TENANT_ID as string,
+                  })
+                }
+                }
+                variant="outline"
+                disabled={clickedMethod && clickedMethod !== "passkey"}
+                className="w-full flex items-center justify-center space-x-2 border border-gray-200 bg-gray-100 font-normal text-gray-900 hover:bg-gray-200 hover:text-gray-900"
+              >
+                <Passkey className="h-4 w-4" />
+                <span>Continue with a passkey</span>
+                {lastUsed === "saml" && <LastUsed />}
+              </Button>
+            </div>
           </div>
           <p className="mt-10 w-full max-w-md px-4 text-xs text-muted-foreground sm:px-16">
             By clicking continue, you acknowledge that you have read and agree
