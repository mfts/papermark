"use client";

import Link from "next/link";
import { useParams } from "next/navigation";

import { useState } from "react";

import { signInWithPasskey } from "@teamhanko/passkeys-next-auth-provider/client";
import { Loader } from "lucide-react";
import { signIn } from "next-auth/react";
import { toast } from "sonner";

import { LastUsed, useLastUsed } from "@/components/hooks/useLastUsed";
import Google from "@/components/shared/icons/google";
import LinkedIn from "@/components/shared/icons/linkedin";
import Passkey from "@/components/shared/icons/passkey";
import { Button } from "@/components/ui/button";
import { Input } from "@/components/ui/input";
import { Label } from "@/components/ui/label";
<<<<<<< HEAD
=======

import { cn } from "@/lib/utils";
import { simpleEmailRegex, validateEmail } from "@/lib/utils/validate-email";
>>>>>>> c56234ba

export default function Login() {
  const { next } = useParams as { next?: string };

  const [lastUsed, setLastUsed] = useLastUsed();
  const authMethods = ["google", "email", "linkedin", "passkey"] as const;
  type AuthMethod = (typeof authMethods)[number];
  const [clickedMethod, setClickedMethod] = useState<AuthMethod | undefined>(
    undefined,
  );
  const [email, setEmail] = useState<string>("");
  const [emailButtonText, setEmailButtonText] = useState<string>(
    "Continue with Email",
  );

<<<<<<< HEAD
=======
  const isValidEmail = email.length > 0 && validateEmail(email);

>>>>>>> c56234ba
  return (
    <div className="flex h-screen w-full flex-wrap">
      {/* Left part */}
      <div className="flex w-full justify-center bg-white md:w-1/2 lg:w-2/5">
        <div
          className="absolute inset-x-0 top-10 -z-10 flex max-h-[calc(100%-40px)] transform-gpu justify-center overflow-hidden blur-3xl"
          aria-hidden="true"
        ></div>
        <div className="z-10 mx-5 mt-[calc(20vh)] h-fit w-full max-w-md overflow-hidden rounded-lg sm:mx-0">
          <div className="flex flex-col items-center justify-center space-y-3 px-4 py-6 pt-8 text-center sm:px-16">
            <Link href="/">
              <span className="text-balance text-2xl font-semibold text-gray-800">
                Welcome to Papermark
              </span>
            </Link>
            <h3 className="text-balance text-sm text-gray-800">
              Share documents. Not attachments.
            </h3>
          </div>
          <form
            className="flex flex-col gap-4 px-4 pt-8 sm:px-16"
            onSubmit={(e) => {
              e.preventDefault();
              if (!isValidEmail) return;

              setClickedMethod("email");
              signIn("email", {
                email: email,
                redirect: false,
                ...(next && next.length > 0 ? { callbackUrl: next } : {}),
              }).then((res) => {
                if (res?.ok && !res?.error) {
                  setEmail("");
                  setLastUsed("credentials");
                  setEmailButtonText("Email sent - check your inbox!");
                  toast.success("Email sent - check your inbox!");
                } else {
                  setEmailButtonText("Error sending email - try again?");
                  toast.error("Error sending email - try again?");
                }
                setClickedMethod(undefined);
              });
            }}
          >
            <Label className="sr-only" htmlFor="email">
              Email
            </Label>
            <Input
              id="email"
              placeholder="name@example.com"
              type="email"
              autoCapitalize="none"
              autoComplete="email"
              autoCorrect="off"
              disabled={clickedMethod === "email"}
              pattern={simpleEmailRegex.source}
              value={email}
              onChange={(e) => setEmail(e.target.value)}
              className={cn(
                "flex h-10 w-full rounded-md border-0 bg-background bg-white px-3 py-2 text-sm text-gray-900 ring-1 ring-gray-200 transition-colors file:border-0 file:bg-transparent file:text-sm file:font-medium placeholder:text-muted-foreground focus-visible:outline-none focus-visible:ring-1 focus-visible:ring-ring disabled:cursor-not-allowed disabled:opacity-50 dark:bg-white",
                email.length > 0 && !isValidEmail
                  ? "ring-red-500"
                  : "ring-gray-200",
              )}
            />
            <div className="relative">
              <Button
                type="submit"
                loading={clickedMethod === "email"}
<<<<<<< HEAD
                className={`${
                  clickedMethod === "email"
                    ? "bg-black"
                    : "bg-gray-800 hover:bg-gray-900"
                } focus:shadow-outline w-full transform rounded px-4 py-2 text-white transition-colors duration-300 ease-in-out focus:outline-none`}
=======
                disabled={!isValidEmail || !!clickedMethod}
                className={cn(
                  "focus:shadow-outline w-full transform rounded px-4 py-2 text-white transition-colors duration-300 ease-in-out focus:outline-none",
                  clickedMethod === "email"
                    ? "bg-black"
                    : "bg-gray-800 hover:bg-gray-900",
                )}
>>>>>>> c56234ba
              >
                {emailButtonText}
              </Button>
              {lastUsed === "credentials" && <LastUsed />}
            </div>
          </form>
          <p className="py-4 text-center">or</p>
          <div className="flex flex-col space-y-2 px-4 sm:px-16">
            <div className="relative">
              <Button
                onClick={() => {
<<<<<<< HEAD
                  setLastUsed("google");
                  setIsLoginWithGoogle(true);
=======
                  setClickedMethod("google");
                  setLastUsed("google");
>>>>>>> c56234ba
                  signIn("google", {
                    ...(next && next.length > 0 ? { callbackUrl: next } : {}),
                  }).then((res) => {
                    if (res?.status) {
                      setClickedMethod(undefined);
                    }
                  });
                }}
<<<<<<< HEAD
                disabled={isLoginWithGoogle}
=======
                loading={clickedMethod === "google"}
                disabled={clickedMethod && clickedMethod !== "google"}
>>>>>>> c56234ba
                className="flex w-full items-center justify-center space-x-2 border border-gray-200 bg-gray-100 font-normal text-gray-900 hover:bg-gray-200"
              >
                <Google className="h-5 w-5" />
                <span>Continue with Google</span>
                {clickedMethod !== "google" && lastUsed === "google" && (
                  <LastUsed />
                )}
              </Button>
            </div>
            <div className="relative">
              <Button
                onClick={() => {
                  setClickedMethod("linkedin");
                  setLastUsed("linkedin");
                  signIn("linkedin", {
                    ...(next && next.length > 0 ? { callbackUrl: next } : {}),
                  }).then((res) => {
                    if (res?.status) {
                      setClickedMethod(undefined);
                    }
                  });
                }}
                loading={clickedMethod === "linkedin"}
                disabled={clickedMethod && clickedMethod !== "linkedin"}
                className="flex w-full items-center justify-center space-x-2 border border-gray-200 bg-gray-100 font-normal text-gray-900 hover:bg-gray-200"
              >
                <LinkedIn />
                <span>Continue with LinkedIn</span>
                {clickedMethod !== "linkedin" && lastUsed === "linkedin" && (
                  <LastUsed />
                )}
              </Button>
            </div>
            <div className="relative">
              <Button
                onClick={() => {
<<<<<<< HEAD
                  setLastUsed("saml");
=======
                  setLastUsed("passkey");
                  setClickedMethod("passkey");
>>>>>>> c56234ba
                  signInWithPasskey({
                    tenantId: process.env.NEXT_PUBLIC_HANKO_TENANT_ID as string,
                  });
                }}
                variant="outline"
                loading={clickedMethod === "passkey"}
                disabled={clickedMethod && clickedMethod !== "passkey"}
                className="flex w-full items-center justify-center space-x-2 border border-gray-200 bg-gray-100 font-normal text-gray-900 hover:bg-gray-200 hover:text-gray-900"
              >
                <Passkey className="h-4 w-4" />
                <span>Continue with a passkey</span>
                {lastUsed === "passkey" && <LastUsed />}
              </Button>
            </div>
          </div>
          <p className="mt-10 w-full max-w-md px-4 text-xs text-muted-foreground sm:px-16">
            By clicking continue, you acknowledge that you have read and agree
            to Papermark&apos;s{" "}
            <a
              href="https://www.papermark.io/terms"
              target="_blank"
              className="underline"
            >
              Terms of Service
            </a>{" "}
            and{" "}
            <a
              href="https://www.papermark.io/privacy"
              target="_blank"
              className="underline"
            >
              Privacy Policy
            </a>
            .
          </p>
        </div>
      </div>
      <div className="hidden w-full justify-center bg-gray-800 md:flex md:w-1/2 lg:w-3/5">
        <div className="flex w-full max-w-5xl px-4 py-20 md:px-8">
          <div
            className="mx-auto flex w-full max-w-5xl justify-center rounded-3xl bg-gray-800 px-4 py-20 md:px-8"
            id="features"
          >
            <div className="flex flex-col items-center">
              {/* Image container */}
              <div className="mb-4 h-64 w-64">
                <img
                  className="h-full w-full rounded-2xl object-cover shadow-2xl"
                  src="https://www.papermark.io/_static/testimonials/jaski.jpeg"
                  alt="Jaski"
                />
              </div>
              {/* Text content */}
              <div className="max-w-xl text-center">
                <blockquote className="text-l text-balance leading-8 text-gray-100 sm:text-xl sm:leading-9">
                  <p>
                    True builders listen to their users and build what they
                    need. Thanks Papermark team for solving a big pain point.
                    DocSend monopoly will end soon!
                  </p>
                </blockquote>
                <figcaption className="mt-4">
                  <div className="text-balance font-semibold text-white">
                    Jaski
                  </div>
                  <div className="text-balance text-gray-400">
                    Founder, Townhall Network
                  </div>
                </figcaption>
              </div>
            </div>
          </div>
        </div>
      </div>
    </div>
  );
}<|MERGE_RESOLUTION|>--- conflicted
+++ resolved
@@ -6,7 +6,6 @@
 import { useState } from "react";
 
 import { signInWithPasskey } from "@teamhanko/passkeys-next-auth-provider/client";
-import { Loader } from "lucide-react";
 import { signIn } from "next-auth/react";
 import { toast } from "sonner";
 
@@ -17,12 +16,9 @@
 import { Button } from "@/components/ui/button";
 import { Input } from "@/components/ui/input";
 import { Label } from "@/components/ui/label";
-<<<<<<< HEAD
-=======
 
 import { cn } from "@/lib/utils";
 import { simpleEmailRegex, validateEmail } from "@/lib/utils/validate-email";
->>>>>>> c56234ba
 
 export default function Login() {
   const { next } = useParams as { next?: string };
@@ -38,11 +34,8 @@
     "Continue with Email",
   );
 
-<<<<<<< HEAD
-=======
   const isValidEmail = email.length > 0 && validateEmail(email);
 
->>>>>>> c56234ba
   return (
     <div className="flex h-screen w-full flex-wrap">
       {/* Left part */}
@@ -112,13 +105,6 @@
               <Button
                 type="submit"
                 loading={clickedMethod === "email"}
-<<<<<<< HEAD
-                className={`${
-                  clickedMethod === "email"
-                    ? "bg-black"
-                    : "bg-gray-800 hover:bg-gray-900"
-                } focus:shadow-outline w-full transform rounded px-4 py-2 text-white transition-colors duration-300 ease-in-out focus:outline-none`}
-=======
                 disabled={!isValidEmail || !!clickedMethod}
                 className={cn(
                   "focus:shadow-outline w-full transform rounded px-4 py-2 text-white transition-colors duration-300 ease-in-out focus:outline-none",
@@ -126,7 +112,6 @@
                     ? "bg-black"
                     : "bg-gray-800 hover:bg-gray-900",
                 )}
->>>>>>> c56234ba
               >
                 {emailButtonText}
               </Button>
@@ -138,13 +123,8 @@
             <div className="relative">
               <Button
                 onClick={() => {
-<<<<<<< HEAD
-                  setLastUsed("google");
-                  setIsLoginWithGoogle(true);
-=======
                   setClickedMethod("google");
                   setLastUsed("google");
->>>>>>> c56234ba
                   signIn("google", {
                     ...(next && next.length > 0 ? { callbackUrl: next } : {}),
                   }).then((res) => {
@@ -153,12 +133,8 @@
                     }
                   });
                 }}
-<<<<<<< HEAD
-                disabled={isLoginWithGoogle}
-=======
                 loading={clickedMethod === "google"}
                 disabled={clickedMethod && clickedMethod !== "google"}
->>>>>>> c56234ba
                 className="flex w-full items-center justify-center space-x-2 border border-gray-200 bg-gray-100 font-normal text-gray-900 hover:bg-gray-200"
               >
                 <Google className="h-5 w-5" />
@@ -195,12 +171,8 @@
             <div className="relative">
               <Button
                 onClick={() => {
-<<<<<<< HEAD
-                  setLastUsed("saml");
-=======
                   setLastUsed("passkey");
                   setClickedMethod("passkey");
->>>>>>> c56234ba
                   signInWithPasskey({
                     tenantId: process.env.NEXT_PUBLIC_HANKO_TENANT_ID as string,
                   });
