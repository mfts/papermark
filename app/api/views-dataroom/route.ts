--- conflicted
+++ resolved
@@ -659,12 +659,9 @@
           viewerId: viewer?.id,
           conversationsEnabled: link.enableConversation,
           enableVisitorUpload: link.enableUpload,
-<<<<<<< HEAD
           requireAdminApproval: link.requireAdminApproval,
           uploadDocumentsCount, // number of documents uploaded to the dataroom by visitors
-=======
           ...(isTeamMember && { isTeamMember: true }),
->>>>>>> 5dc6d09e
         };
 
         const response = NextResponse.json(returnObject, { status: 200 });
@@ -950,11 +947,8 @@
         canDownload: canDownload,
         viewerId: viewer?.id,
         conversationsEnabled: link.enableConversation,
-<<<<<<< HEAD
         requireAdminApproval: link.requireAdminApproval,
-=======
         ...(isTeamMember && { isTeamMember: true }),
->>>>>>> 5dc6d09e
       };
 
       const response = NextResponse.json(returnObject, { status: 200 });
