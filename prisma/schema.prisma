datasource db {
  provider          = "postgresql"
  url               = env("POSTGRES_PRISMA_URL") // uses connection pooling
  directUrl         = env("POSTGRES_PRISMA_URL_NON_POOLING") // uses a direct connection
  shadowDatabaseUrl = env("POSTGRES_PRISMA_SHADOW_URL") // used for migrations
}

generator client {
  provider = "prisma-client-js"
}

model Account {
  id                String  @id @default(cuid())
  userId            String
  type              String
  provider          String
  providerAccountId String
  refresh_token     String? @db.Text
  access_token      String? @db.Text
  expires_at        Int?
  token_type        String?
  scope             String?
  id_token          String? @db.Text
  session_state     String?

  user User @relation(fields: [userId], references: [id], onDelete: Cascade)

  @@unique([provider, providerAccountId])
}

model Session {
  id           String   @id @default(cuid())
  sessionToken String   @unique
  userId       String
  expires      DateTime
  user         User     @relation(fields: [userId], references: [id], onDelete: Cascade)
}

model User {
  id             String         @id @default(cuid())
  name           String?
  email          String?        @unique
  emailVerified  DateTime?
  image          String?
  createdAt      DateTime       @default(now())
  accounts       Account[]
  sessions       Session[]
  documents      Document[]
  dataroom       Dataroom[]
  teams          UserTeam[]
  domains        Domain[]
  conversations  Conversation[]
  plan           String         @default("free")
  stripeId       String?        @unique // Stripe subscription / customer ID
  subscriptionId String?        @unique // Stripe subscription ID
  startsAt       DateTime? // Stripe subscription start date
  endsAt         DateTime? // Stripe subscription end date
}

model Team {
  id             String       @id @default(cuid())
  name           String
  users          UserTeam[]
  documents      Document[]
  datarooms      Dataroom[]
  domains        Domain[]
  invitations    Invitation[]
  sentEmails     SentEmail[]
  plan           String       @default("free")
  stripeId       String?      @unique // Stripe subscription / customer ID
  subscriptionId String?      @unique // Stripe subscription ID
  startsAt       DateTime? // Stripe subscription start date
  endsAt         DateTime? // Stripe subscription end date
  createdAt      DateTime     @default(now())
  updatedAt      DateTime     @updatedAt
}

enum Role {
  ADMIN
  MEMBER
}

model UserTeam {
  role   Role   @default(MEMBER)
  userId String
  teamId String
  user   User   @relation(fields: [userId], references: [id], onDelete: Cascade)
  team   Team   @relation(fields: [teamId], references: [id], onDelete: Cascade)

  @@id([userId, teamId])
  @@index([userId])
  @@index([teamId])
}

model VerificationToken {
  identifier String
  token      String   @unique
  expires    DateTime

  @@unique([identifier, token])
}

<<<<<<< HEAD
model Document {
  id          String            @id @default(cuid())
  name        String
  description String?
  file        String // This should be a reference to where the file is stored (S3, Google Cloud Storage, etc.)
  type        String? // This should be a reference to the file type (pdf, docx, etc.)
  numPages    Int? // This should be a reference to the number of pages in the document
  owner       User              @relation(fields: [ownerId], references: [id], onDelete: Cascade)
  teamId      String?
  team        Team?             @relation(fields: [teamId], references: [id], onDelete: SetNull)
  ownerId     String // This field holds the foreign key.
  createdAt   DateTime          @default(now())
  updatedAt   DateTime          @updatedAt
  links       Link[]
  views       View[]
  versions    DocumentVersion[]
  authenticationCodes AuthenticationCode[]
=======
model Document {  
  id               String            @id @default(cuid())
  name             String
  description      String?
  file             String // This should be a reference to where the file is stored (S3, Google Cloud Storage, etc.)
  type             String? // This should be a reference to the file type (pdf, docx, etc.)
  numPages         Int? // This should be a reference to the number of pages in the document
  owner            User              @relation(fields: [ownerId], references: [id], onDelete: Cascade)
  teamId           String?
  team             Team?             @relation(fields: [teamId], references: [id], onDelete: SetNull)
  ownerId          String // This field holds the foreign key.
  assistantEnabled Boolean           @default(false) // This indicates if assistant is enabled for this document
  createdAt        DateTime          @default(now())
  updatedAt        DateTime          @updatedAt
  links            Link[]
  views            View[]
  versions         DocumentVersion[]
  conversations    Conversation[]

  @@index([ownerId])
  @@index([teamId])
>>>>>>> 3a399ee9
}

model DocumentVersion {
  id            String         @id @default(cuid())
  versionNumber Int // e.g., 1, 2, 3 for version control
  document      Document       @relation(fields: [documentId], references: [id], onDelete: Cascade)
  documentId    String
  file          String // This should be a reference to where the file is stored (S3, Google Cloud Storage, etc.)
  type          String? // This should be a reference to the file type (pdf, docx, etc.)
  numPages      Int? // This should be a reference to the number of pages in the document
  isPrimary     Boolean        @default(false) // Indicates if this is the primary version
  fileId        String? // This is the file ID of the OpenAI File API
  pages         DocumentPage[]
  hasPages      Boolean        @default(false) // Indicates if the document has pages
  createdAt     DateTime       @default(now())
  updatedAt     DateTime       @updatedAt

  @@unique([versionNumber, documentId])
  @@index([documentId])
}

model DocumentPage {
  id         String          @id @default(cuid())
  version    DocumentVersion @relation(fields: [versionId], references: [id], onDelete: Cascade)
  versionId  String
  pageNumber Int // e.g., 1, 2, 3 for 
  file       String // This should be a reference to where the file / page is stored (S3, Google Cloud Storage, etc.)
  createdAt  DateTime        @default(now())
  updatedAt  DateTime        @updatedAt

  @@unique([pageNumber, versionId])
  @@index([versionId])
}

model Link {
  id                 String    @id @default(cuid())
  document           Document  @relation(fields: [documentId], references: [id], onDelete: Cascade)
  documentId         String
  url                String?   @unique
  name               String? // Link name
  slug               String? // Link slug for pretty URLs
  expiresAt          DateTime? // Optional expiration date
  password           String? // Optional password for link protection
  allowedEmails      String[] // Array of emails allowed to view the document
  emailProtected     Boolean   @default(true) // Optional email protection
  allowDownload      Boolean?  @default(false) // Optional give user a option to allow to download the document
  isArchived         Boolean   @default(false) // Indicates if the link is archived
  views              View[]
  domain             Domain?   @relation(fields: [domainId], references: [id], onDelete: SetNull)
  domainId           String? // This can be nullable, representing links without custom domains
  domainSlug         String? // This will store the domain's slug even if the domain is deleted
  createdAt          DateTime  @default(now())
  updatedAt          DateTime  @updatedAt
  enableNotification Boolean?  @default(true) // Optional give user a option to pause/resume the notifications

  @@unique([domainSlug, slug])
  @@index([documentId])
}

model Domain {
  id          String   @id @default(cuid())
  slug        String   @unique
  user        User     @relation(fields: [userId], references: [id], onDelete: Cascade)
  userId      String
  teamId      String?
  Team        Team?    @relation(fields: [teamId], references: [id], onDelete: SetNull)
  verified    Boolean  @default(false) // Whether the domain has been verified
  lastChecked DateTime @default(now())
  createdAt   DateTime @default(now())
  updatedAt   DateTime @updatedAt
  links       Link[] // links associated with this domain

  @@index([userId])
  @@index([teamId])
}

model View {
  id          String   @id @default(cuid())
  link        Link     @relation(fields: [linkId], references: [id])
  linkId      String
  document    Document @relation(fields: [documentId], references: [id], onDelete: Cascade)
  documentId  String
  viewerEmail String? // Email of the viewer if known
  viewedAt    DateTime @default(now())

  @@index([linkId])
  @@index([documentId])
}

enum DataroomType {
  HIERARCHICAL
  PAGED
}

model Dataroom {
  id               String            @id @default(cuid())
  name             String
  type             DataroomType
  description      String?
  emailProtected   Boolean           @default(true) // Optional email protection
  password         String? // Optional password for link protection
  isArchived       Boolean           @default(false) // Indicates if the dataroom is archived
  owner            User              @relation(fields: [ownerId], references: [id], onDelete: Cascade)
  ownerId          String // This field holds the foreign key.
  createdAt        DateTime          @default(now())
  updatedAt        DateTime          @updatedAt
  files            DataroomFile[]
  folders          DataroomFolder[]
  dataroomView     DataroomView[]
  team             Team              @relation(fields: [teamId], references: [id], onDelete: Cascade)
  teamId           String
  authenticationCodes AuthenticationCode[]
}

model DataroomView {
  id                      String                @id @default(cuid())
  dataroom                Dataroom              @relation(fields: [dataroomId], references: [id], onDelete: Cascade)
  dataroomId              String
  viewerEmail             String?               // Email of the viewer if known
  viewedAt                DateTime              @default(now())
}

model DataroomFolder {
  id               String            @id @default(cuid())
  name             String
  parentFolder     DataroomFolder?   @relation(name: "nestedFolders", fields: [parentFolderId], references: [id],onDelete: Cascade)
  subfolders       DataroomFolder[]  @relation(name: "nestedFolders")
  parentFolderId   String?           
  dataroom         Dataroom          @relation(fields: [dataroomId], references: [id], onDelete: Cascade)
  dataroomId       String
  files            DataroomFile[]
}

model DataroomFile {
  id                           String                 @id @default(cuid())
  name                         String
  url                          String
  parentFolder                 DataroomFolder?        @relation(fields: [parentFolderId], references: [id], onDelete: Cascade)
  parentFolderId               String?
  dataroom                     Dataroom               @relation(fields: [dataroomId], references: [id], onDelete: Cascade)
  dataroomId                   String
}

model AuthenticationCode {
  id          String   @id @default(cuid())
  email       String
  code        String   @unique
  dataroom    Dataroom?  @relation(fields: [identifier], references: [id], onDelete: Cascade, map: "dataroom_relation")
  document    Document?  @relation(fields: [identifier], references: [id], onDelete: Cascade, map: "document_relation")
  identifier  String   //DataroomId if dataroom else documentId
  permanent   Boolean  @default(false)
  createdAt   DateTime @default(now())
}

model Invitation {
  email     String
  expires   DateTime
  teamId    String
  team      Team     @relation(fields: [teamId], references: [id], onDelete: Cascade)
  createdAt DateTime @default(now())
  token     String   @unique

  @@unique([email, teamId])
}

enum EmailType {
  FIRST_DAY_DOMAIN_REMINDER_EMAIL
  FIRST_DOMAIN_INVALID_EMAIL
  SECOND_DOMAIN_INVALID_EMAIL
  FIRST_TRIAL_END_REMINDER_EMAIL
  FINAL_TRIAL_END_REMINDER_EMAIL
}

model SentEmail {
  id         String    @id @default(cuid())
  type       EmailType
  recipient  String // Email address of the recipient
  marketing  Boolean   @default(false)
  createdAt  DateTime  @default(now())
  team       Team      @relation(fields: [teamId], references: [id], onDelete: Cascade)
  teamId     String
  domainSlug String? // Domain that triggered the email. This can be nullable, representing emails not triggered by domains

  @@index([teamId])
}

model Conversation {
  id            String    @id @default(cuid())
  threadId      String    @unique // This is the thread ID from OpenAI Assistant API
  user          User      @relation(fields: [userId], references: [id], onDelete: Cascade)
  userId        String
  document      Document  @relation(fields: [documentId], references: [id], onDelete: Cascade)
  documentId    String
  createdAt     DateTime  @default(now())
  lastMessageAt DateTime? // This is the last time a message was sent in the thread

  @@index([threadId])
  @@unique([userId, documentId])
  @@unique([threadId, documentId])
}<|MERGE_RESOLUTION|>--- conflicted
+++ resolved
@@ -100,25 +100,6 @@
   @@unique([identifier, token])
 }
 
-<<<<<<< HEAD
-model Document {
-  id          String            @id @default(cuid())
-  name        String
-  description String?
-  file        String // This should be a reference to where the file is stored (S3, Google Cloud Storage, etc.)
-  type        String? // This should be a reference to the file type (pdf, docx, etc.)
-  numPages    Int? // This should be a reference to the number of pages in the document
-  owner       User              @relation(fields: [ownerId], references: [id], onDelete: Cascade)
-  teamId      String?
-  team        Team?             @relation(fields: [teamId], references: [id], onDelete: SetNull)
-  ownerId     String // This field holds the foreign key.
-  createdAt   DateTime          @default(now())
-  updatedAt   DateTime          @updatedAt
-  links       Link[]
-  views       View[]
-  versions    DocumentVersion[]
-  authenticationCodes AuthenticationCode[]
-=======
 model Document {  
   id               String            @id @default(cuid())
   name             String
@@ -137,10 +118,10 @@
   views            View[]
   versions         DocumentVersion[]
   conversations    Conversation[]
+  authenticationCodes AuthenticationCode[]
 
   @@index([ownerId])
   @@index([teamId])
->>>>>>> 3a399ee9
 }
 
 model DocumentVersion {
