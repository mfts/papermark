--- conflicted
+++ resolved
@@ -64,60 +64,48 @@
 }
 
 model Document {
-  id          String   @id @default(cuid())
+  id          String            @id @default(cuid())
   name        String
   description String?
-<<<<<<< HEAD
   file        String // This should be a reference to where the file is stored (S3, Google Cloud Storage, etc.)
   type        String? // This should be a reference to the file type (pdf, docx, etc.)
   numPages    Int? // This should be a reference to the number of pages in the document
-  owner       User     @relation(fields: [ownerId], references: [id], onDelete: Cascade)
+  owner       User              @relation(fields: [ownerId], references: [id], onDelete: Cascade)
   ownerId     String // This field holds the foreign key.
-  createdAt   DateTime @default(now())
-  updatedAt   DateTime @updatedAt
+  createdAt   DateTime          @default(now())
+  updatedAt   DateTime          @updatedAt
   links       Link[]
   views       View[]
-=======
-  file      String   // This should be a reference to where the file is stored (S3, Google Cloud Storage, etc.)
-  type      String?   // This should be a reference to the file type (pdf, docx, etc.)
-  numPages  Int?     // This should be a reference to the number of pages in the document
-  owner     User     @relation(fields: [ownerId], references: [id], onDelete: Cascade)
-  ownerId   String   // This field holds the foreign key.
-  createdAt DateTime @default(now())
-  updatedAt DateTime @updatedAt
-  links     Link[]
-  views     View[]
-  versions  DocumentVersion[]
+  versions    DocumentVersion[]
 }
 
 model DocumentVersion {
-  id          String      @id @default(cuid())
-  versionNumber Int       // e.g., 1, 2, 3 for version control
-  document    Document    @relation(fields: [documentId], references: [id], onDelete: Cascade)
-  documentId  String
-  file        String      // This should be a reference to where the file is stored (S3, Google Cloud Storage, etc.)
-  type        String?     // This should be a reference to the file type (pdf, docx, etc.)
-  numPages    Int?        // This should be a reference to the number of pages in the document
-  isPrimary   Boolean     @default(false) // Indicates if this is the primary version
-  pages       DocumentPage[]
-  hasPages    Boolean     @default(false) // Indicates if the document has pages
-  createdAt   DateTime    @default(now())
-  updatedAt   DateTime    @updatedAt
+  id            String         @id @default(cuid())
+  versionNumber Int // e.g., 1, 2, 3 for version control
+  document      Document       @relation(fields: [documentId], references: [id], onDelete: Cascade)
+  documentId    String
+  file          String // This should be a reference to where the file is stored (S3, Google Cloud Storage, etc.)
+  type          String? // This should be a reference to the file type (pdf, docx, etc.)
+  numPages      Int? // This should be a reference to the number of pages in the document
+  isPrimary     Boolean        @default(false) // Indicates if this is the primary version
+  pages         DocumentPage[]
+  hasPages      Boolean        @default(false) // Indicates if the document has pages
+  createdAt     DateTime       @default(now())
+  updatedAt     DateTime       @updatedAt
 
   @@unique([versionNumber, documentId])
 }
 
 model DocumentPage {
-  id          String      @id @default(cuid())
-  version     DocumentVersion    @relation(fields: [versionId], references: [id], onDelete: Cascade)
-  versionId   String
-  pageNumber  Int         // e.g., 1, 2, 3 for 
-  file        String      // This should be a reference to where the file / page is stored (S3, Google Cloud Storage, etc.)
-  createdAt   DateTime    @default(now())
-  updatedAt   DateTime    @updatedAt
+  id         String          @id @default(cuid())
+  version    DocumentVersion @relation(fields: [versionId], references: [id], onDelete: Cascade)
+  versionId  String
+  pageNumber Int // e.g., 1, 2, 3 for 
+  file       String // This should be a reference to where the file / page is stored (S3, Google Cloud Storage, etc.)
+  createdAt  DateTime        @default(now())
+  updatedAt  DateTime        @updatedAt
 
   @@unique([pageNumber, versionId])
->>>>>>> c86ede59
 }
 
 model Link {
