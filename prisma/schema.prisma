--- conflicted
+++ resolved
@@ -191,7 +191,6 @@
   viewedAt    DateTime @default(now())
 }
 
-<<<<<<< HEAD
 model EmailAuthenticationCode {
   id          String   @id @default(cuid())
   email       String
@@ -199,7 +198,8 @@
   linkId      String   
   invited     Boolean  @default(false)
   createdAt   DateTime @default(now())
-=======
+}
+
 model Invitation {
   email     String
   expires   DateTime
@@ -209,5 +209,4 @@
   token     String   @unique
 
   @@unique([email])
->>>>>>> 51f3ef2e
 }