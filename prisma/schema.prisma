datasource db {
  provider          = "postgresql"
  url               = env("POSTGRES_PRISMA_URL") // uses connection pooling
  directUrl         = env("POSTGRES_PRISMA_URL_NON_POOLING") // uses a direct connection
  shadowDatabaseUrl = env("POSTGRES_PRISMA_SHADOW_URL") // used for migrations
}

generator client {
  provider = "prisma-client-js"
}

model Account {
  id                String  @id @default(cuid())
  userId            String
  type              String
  provider          String
  providerAccountId String
  refresh_token     String? @db.Text
  access_token      String? @db.Text
  expires_at        Int?
  token_type        String?
  scope             String?
  id_token          String? @db.Text
  session_state     String?

  user User @relation(fields: [userId], references: [id], onDelete: Cascade)

  @@unique([provider, providerAccountId])
}

model Session {
  id           String   @id @default(cuid())
  sessionToken String   @unique
  userId       String
  expires      DateTime
  user         User     @relation(fields: [userId], references: [id], onDelete: Cascade)
}

model User {
<<<<<<< HEAD
  id                         String     @id @default(cuid())
  name                       String?
  email                      String?    @unique
  emailVerified              DateTime?
  image                      String?
  isEmailNotificationEnabled Boolean    @default(true) // by default the user get email for all the events
  createdAt                  DateTime   @default(now())
  accounts                   Account[]
  sessions                   Session[]
  documents                  Document[]
  teams                      UserTeam[]
  domains                    Domain[]
  plan                       String     @default("trial")
  stripeId                   String?    @unique // Stripe subscription / customer ID
  subscriptionId             String?    @unique // Stripe subscription ID
  startsAt                   DateTime? // Stripe subscription start date
  endsAt                     DateTime? // Stripe subscription end date
=======
  id             String         @id @default(cuid())
  name           String?
  email          String?        @unique
  emailVerified  DateTime?
  image          String?
  createdAt      DateTime       @default(now())
  accounts       Account[]
  sessions       Session[]
  documents      Document[]
  teams          UserTeam[]
  domains        Domain[]
  conversations  Conversation[]
  plan           String         @default("free")
  stripeId       String?        @unique // Stripe subscription / customer ID
  subscriptionId String?        @unique // Stripe subscription ID
  startsAt       DateTime? // Stripe subscription start date
  endsAt         DateTime? // Stripe subscription end date
>>>>>>> be9c858d
}

model Team {
  id             String         @id @default(cuid())
  name           String
  users          UserTeam[]
  documents      Document[]
  domains        Domain[]
  invitations    Invitation[]
  sentEmails     SentEmail[]
  webhooks       Webhook[]
  notifications  Notification[]
  plan           String         @default("free")
  stripeId       String?        @unique // Stripe subscription / customer ID
  subscriptionId String?        @unique // Stripe subscription ID
  startsAt       DateTime? // Stripe subscription start date
  endsAt         DateTime? // Stripe subscription end date
  createdAt      DateTime       @default(now())
  updatedAt      DateTime       @updatedAt
}

enum Role {
  ADMIN
  MEMBER
}

model UserTeam {
  role   Role   @default(MEMBER)
  userId String
  teamId String
  user   User   @relation(fields: [userId], references: [id], onDelete: Cascade)
  team   Team   @relation(fields: [teamId], references: [id], onDelete: Cascade)

  @@id([userId, teamId])
  @@index([userId])
  @@index([teamId])
}

model VerificationToken {
  identifier String
  token      String   @unique
  expires    DateTime

  @@unique([identifier, token])
}

model Document {  
  id               String            @id @default(cuid())
  name             String
  description      String?
  file             String // This should be a reference to where the file is stored (S3, Google Cloud Storage, etc.)
  type             String? // This should be a reference to the file type (pdf, docx, etc.)
  numPages         Int? // This should be a reference to the number of pages in the document
  owner            User              @relation(fields: [ownerId], references: [id], onDelete: Cascade)
  teamId           String?
  team             Team?             @relation(fields: [teamId], references: [id], onDelete: SetNull)
  ownerId          String // This field holds the foreign key.
  assistantEnabled Boolean           @default(false) // This indicates if assistant is enabled for this document
  createdAt        DateTime          @default(now())
  updatedAt        DateTime          @updatedAt
  links            Link[]
  views            View[]
  versions         DocumentVersion[]
  conversations    Conversation[]

  @@index([ownerId])
  @@index([teamId])
}

model DocumentVersion {
  id            String         @id @default(cuid())
  versionNumber Int // e.g., 1, 2, 3 for version control
  document      Document       @relation(fields: [documentId], references: [id], onDelete: Cascade)
  documentId    String
  file          String // This should be a reference to where the file is stored (S3, Google Cloud Storage, etc.)
  type          String? // This should be a reference to the file type (pdf, docx, etc.)
  numPages      Int? // This should be a reference to the number of pages in the document
  isPrimary     Boolean        @default(false) // Indicates if this is the primary version
  fileId        String? // This is the file ID of the OpenAI File API
  pages         DocumentPage[]
  hasPages      Boolean        @default(false) // Indicates if the document has pages
  createdAt     DateTime       @default(now())
  updatedAt     DateTime       @updatedAt

  @@unique([versionNumber, documentId])
  @@index([documentId])
}

model DocumentPage {
  id         String          @id @default(cuid())
  version    DocumentVersion @relation(fields: [versionId], references: [id], onDelete: Cascade)
  versionId  String
  pageNumber Int // e.g., 1, 2, 3 for 
  file       String // This should be a reference to where the file / page is stored (S3, Google Cloud Storage, etc.)
  createdAt  DateTime        @default(now())
  updatedAt  DateTime        @updatedAt

  @@unique([pageNumber, versionId])
  @@index([versionId])
}

model Link {
  id                 String    @id @default(cuid())
  document           Document  @relation(fields: [documentId], references: [id], onDelete: Cascade)
  documentId         String
  url                String?   @unique
  name               String? // Link name
  slug               String? // Link slug for pretty URLs
  expiresAt          DateTime? // Optional expiration date
  password           String? // Optional password for link protection
  allowedEmails      String[] // Array of emails allowed to view the document
  emailProtected     Boolean   @default(true) // Optional email protection
  allowDownload      Boolean?  @default(false) // Optional give user a option to allow to download the document
  isArchived         Boolean   @default(false) // Indicates if the link is archived
  views              View[]
  domain             Domain?   @relation(fields: [domainId], references: [id], onDelete: SetNull)
  domainId           String? // This can be nullable, representing links without custom domains
  domainSlug         String? // This will store the domain's slug even if the domain is deleted
  createdAt          DateTime  @default(now())
  updatedAt          DateTime  @updatedAt
  enableNotification Boolean?  @default(true) // Optional give user a option to pause/resume the notifications

  @@unique([domainSlug, slug])
  @@index([documentId])
}

model Domain {
  id          String   @id @default(cuid())
  slug        String   @unique
  user        User     @relation(fields: [userId], references: [id], onDelete: Cascade)
  userId      String
  teamId      String?
  Team        Team?    @relation(fields: [teamId], references: [id], onDelete: SetNull)
  verified    Boolean  @default(false) // Whether the domain has been verified
  lastChecked DateTime @default(now())
  createdAt   DateTime @default(now())
  updatedAt   DateTime @updatedAt
  links       Link[] // links associated with this domain

  @@index([userId])
  @@index([teamId])
}

model View {
  id          String   @id @default(cuid())
  link        Link     @relation(fields: [linkId], references: [id])
  linkId      String
  document    Document @relation(fields: [documentId], references: [id], onDelete: Cascade)
  documentId  String
  viewerEmail String? // Email of the viewer if known
  viewedAt    DateTime @default(now())

  @@index([linkId])
  @@index([documentId])
}

model Invitation {
  email     String
  expires   DateTime
  teamId    String
  team      Team     @relation(fields: [teamId], references: [id], onDelete: Cascade)
  createdAt DateTime @default(now())
  token     String   @unique

  @@unique([email, teamId])
<<<<<<< HEAD
}

model Webhook {
  id        String   @id @default(cuid())
  userId    String
  teamId    String
  team      Team     @relation(fields: [teamId], references: [id], onDelete: Cascade)
  targetUrl String
  events    Event[]
  createdAt DateTime @default(now())
  updatedAt DateTime @updatedAt
}

model Notification {
  id         String   @id @default(cuid())
  userId     String
  teamId     String
  team       Team     @relation(fields: [teamId], references: [id], onDelete: Cascade)
  event      Event
  message    String
  documentId String?
  linkId     String?
  isRead     Boolean  @default(false)
  createdAt  DateTime @default(now())
  updatedAt  DateTime @updatedAt
}

enum Event {
  LINK_VIEWED // When a shared document link is viewed by someone.
  LINK_SHARED // When a user shares a document link with others.
  SUBSCRIPTION_RENEWAL // notifications about upcoming subscription renewals or changes.
  DOCUMENT_ADDED // when a new document is added
  DOCUMENT_UPDATED // when a document's detail changed such as Document Name, etc
  DOCUMENT_DELETED // when a document is deleted
  DOCUMENT_FEEDBACK // upvote / downvote, reactions, comments etc
  TEAM_CREATED // when a team is created
  TEAM_UPDATED // when team's detail changed such as Team Name, etc
  TEAM_DELETED // when a team is deleted
  TEAM_MEMBER_INVITED // when a new team member is invited
  TEAM_MEMBER_REMOVED // when a team member is removed from the team
  TEAM_MEMBER_PROMOTED // when a team member gets promoted to admin
  TEAM_MEMBER_DEMOTED // when a team member gets demoted to member
  DOMAIN_ADDED // when a new domain is added
  DOMAIN_REMOVED // when a existing domain is removed
  ACCOUNT_ACTIVITY // account-related activities, such as login from a new device.
  SYSTEM_UPDATE // Notifications about system-wide updates or maintenance.
  PROMOTION // announcement about promotions, discounts, or special offers
=======
>>>>>>> be9c858d
}

enum EmailType {
  FIRST_DAY_DOMAIN_REMINDER_EMAIL
  FIRST_DOMAIN_INVALID_EMAIL
  SECOND_DOMAIN_INVALID_EMAIL
  FIRST_TRIAL_END_REMINDER_EMAIL
  FINAL_TRIAL_END_REMINDER_EMAIL
}

model SentEmail {
  id         String    @id @default(cuid())
  type       EmailType
  recipient  String // Email address of the recipient
  marketing  Boolean   @default(false)
  createdAt  DateTime  @default(now())
  team       Team      @relation(fields: [teamId], references: [id], onDelete: Cascade)
  teamId     String
  domainSlug String? // Domain that triggered the email. This can be nullable, representing emails not triggered by domains

  @@index([teamId])
}

model Conversation {
  id            String    @id @default(cuid())
  threadId      String    @unique // This is the thread ID from OpenAI Assistant API
  user          User      @relation(fields: [userId], references: [id], onDelete: Cascade)
  userId        String
  document      Document  @relation(fields: [documentId], references: [id], onDelete: Cascade)
  documentId    String
  createdAt     DateTime  @default(now())
  lastMessageAt DateTime? // This is the last time a message was sent in the thread

  @@index([threadId])
  @@unique([userId, documentId])
  @@unique([threadId, documentId])
}<|MERGE_RESOLUTION|>--- conflicted
+++ resolved
@@ -37,43 +37,24 @@
 }
 
 model User {
-<<<<<<< HEAD
-  id                         String     @id @default(cuid())
+  id                         String         @id @default(cuid())
   name                       String?
-  email                      String?    @unique
+  email                      String?        @unique
   emailVerified              DateTime?
   image                      String?
-  isEmailNotificationEnabled Boolean    @default(true) // by default the user get email for all the events
-  createdAt                  DateTime   @default(now())
+  isEmailNotificationEnabled Boolean        @default(true) // by default the user get email for all the events
+  createdAt                  DateTime       @default(now())
   accounts                   Account[]
   sessions                   Session[]
   documents                  Document[]
   teams                      UserTeam[]
   domains                    Domain[]
-  plan                       String     @default("trial")
-  stripeId                   String?    @unique // Stripe subscription / customer ID
-  subscriptionId             String?    @unique // Stripe subscription ID
+  conversations              Conversation[]
+  plan                       String         @default("free")
+  stripeId                   String?        @unique // Stripe subscription / customer ID
+  subscriptionId             String?        @unique // Stripe subscription ID
   startsAt                   DateTime? // Stripe subscription start date
   endsAt                     DateTime? // Stripe subscription end date
-=======
-  id             String         @id @default(cuid())
-  name           String?
-  email          String?        @unique
-  emailVerified  DateTime?
-  image          String?
-  createdAt      DateTime       @default(now())
-  accounts       Account[]
-  sessions       Session[]
-  documents      Document[]
-  teams          UserTeam[]
-  domains        Domain[]
-  conversations  Conversation[]
-  plan           String         @default("free")
-  stripeId       String?        @unique // Stripe subscription / customer ID
-  subscriptionId String?        @unique // Stripe subscription ID
-  startsAt       DateTime? // Stripe subscription start date
-  endsAt         DateTime? // Stripe subscription end date
->>>>>>> be9c858d
 }
 
 model Team {
@@ -120,7 +101,7 @@
   @@unique([identifier, token])
 }
 
-model Document {  
+model Document {
   id               String            @id @default(cuid())
   name             String
   description      String?
@@ -239,7 +220,6 @@
   token     String   @unique
 
   @@unique([email, teamId])
-<<<<<<< HEAD
 }
 
 model Webhook {
@@ -287,8 +267,6 @@
   ACCOUNT_ACTIVITY // account-related activities, such as login from a new device.
   SYSTEM_UPDATE // Notifications about system-wide updates or maintenance.
   PROMOTION // announcement about promotions, discounts, or special offers
-=======
->>>>>>> be9c858d
 }
 
 enum EmailType {
@@ -322,7 +300,7 @@
   createdAt     DateTime  @default(now())
   lastMessageAt DateTime? // This is the last time a message was sent in the thread
 
-  @@index([threadId])
   @@unique([userId, documentId])
   @@unique([threadId, documentId])
+  @@index([threadId])
 }