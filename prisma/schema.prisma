datasource db {
  provider          = "postgresql"
  url               = env("POSTGRES_PRISMA_URL") // uses connection pooling
  directUrl         = env("POSTGRES_PRISMA_URL_NON_POOLING") // uses a direct connection
  shadowDatabaseUrl = env("POSTGRES_PRISMA_SHADOW_URL") // used for migrations
}

generator client {
  provider = "prisma-client-js"
}

model Account {
  id                String  @id @default(cuid())
  userId            String
  type              String
  provider          String
  providerAccountId String
  refresh_token     String? @db.Text
  access_token      String? @db.Text
  expires_at        Int?
  token_type        String?
  scope             String?
  id_token          String? @db.Text
  session_state     String?

  user User @relation(fields: [userId], references: [id], onDelete: Cascade)

  @@unique([provider, providerAccountId])
}

model Session {
  id           String   @id @default(cuid())
  sessionToken String   @unique
  userId       String
  expires      DateTime
  user         User     @relation(fields: [userId], references: [id], onDelete: Cascade)
}

model User {
  id             String     @id @default(cuid())
  name           String?
  email          String?    @unique
  emailVerified  DateTime?
  image          String?
  createdAt      DateTime   @default(now())
  accounts       Account[]
  sessions       Session[]
  documents      Document[]
  teams          UserTeam[]
  domains        Domain[]
  plan           String     @default("trial")
  stripeId       String?    @unique // Stripe subscription / customer ID
  subscriptionId String?    @unique // Stripe subscription ID
  startsAt       DateTime? // Stripe subscription start date
  endsAt         DateTime? // Stripe subscription end date
}

model Team {
  id             String       @id @default(cuid())
  name           String
  users          UserTeam[]
  documents      Document[]
  domains        Domain[]
  invitations    Invitation[]
  plan           String       @default("free")
  stripeId       String?      @unique // Stripe subscription / customer ID
  subscriptionId String?      @unique // Stripe subscription ID
  startsAt       DateTime? // Stripe subscription start date
  endsAt         DateTime? // Stripe subscription end date
  createdAt      DateTime     @default(now())
  updatedAt      DateTime     @updatedAt
}

enum Role {
  ADMIN
  MEMBER
}

model UserTeam {
  role   Role   @default(MEMBER)
  userId String
  teamId String
  user   User   @relation(fields: [userId], references: [id], onDelete: Cascade)
  team   Team   @relation(fields: [teamId], references: [id], onDelete: Cascade)

  @@id([userId, teamId])
  @@index([userId])
  @@index([teamId])
}

model VerificationToken {
  identifier String
  token      String   @unique
  expires    DateTime

  @@unique([identifier, token])
}

model Document {
  id          String            @id @default(cuid())
  name        String
  description String?
  file        String // This should be a reference to where the file is stored (S3, Google Cloud Storage, etc.)
  type        String? // This should be a reference to the file type (pdf, docx, etc.)
  numPages    Int? // This should be a reference to the number of pages in the document
  owner       User              @relation(fields: [ownerId], references: [id], onDelete: Cascade)
  teamId      String?
  team        Team?             @relation(fields: [teamId], references: [id], onDelete: SetNull)
  ownerId     String // This field holds the foreign key.
  createdAt   DateTime          @default(now())
  updatedAt   DateTime          @updatedAt
  links       Link[]
  views       View[]
  versions    DocumentVersion[]
}

model DocumentVersion {
  id            String         @id @default(cuid())
  versionNumber Int // e.g., 1, 2, 3 for version control
  document      Document       @relation(fields: [documentId], references: [id], onDelete: Cascade)
  documentId    String
  file          String // This should be a reference to where the file is stored (S3, Google Cloud Storage, etc.)
  type          String? // This should be a reference to the file type (pdf, docx, etc.)
  numPages      Int? // This should be a reference to the number of pages in the document
  isPrimary     Boolean        @default(false) // Indicates if this is the primary version
  pages         DocumentPage[]
  hasPages      Boolean        @default(false) // Indicates if the document has pages
  createdAt     DateTime       @default(now())
  updatedAt     DateTime       @updatedAt

  @@unique([versionNumber, documentId])
}

model DocumentPage {
  id         String          @id @default(cuid())
  version    DocumentVersion @relation(fields: [versionId], references: [id], onDelete: Cascade)
  versionId  String
  pageNumber Int // e.g., 1, 2, 3 for 
  file       String // This should be a reference to where the file / page is stored (S3, Google Cloud Storage, etc.)
  createdAt  DateTime        @default(now())
  updatedAt  DateTime        @updatedAt

  @@unique([pageNumber, versionId])
}

model Link {
  id             String    @id @default(cuid())
  document       Document  @relation(fields: [documentId], references: [id], onDelete: Cascade)
  documentId     String
  url            String?   @unique
  name           String? // Link name
  slug           String? // Link slug for pretty URLs
  expiresAt      DateTime? // Optional expiration date
  password       String? // Optional password for link protection
  allowedEmails  String[] // Array of emails allowed to view the document
  emailProtected Boolean   @default(true) // Optional email protection
  allowDownload  Boolean?  @default(false) // Optional give user a option to allow to download the document
  isArchived     Boolean   @default(false) // Indicates if the link is archived
  views          View[]
  domain         Domain?   @relation(fields: [domainId], references: [id], onDelete: SetNull)
  domainId       String? // This can be nullable, representing links without custom domains
  domainSlug     String? // This will store the domain's slug even if the domain is deleted
  createdAt      DateTime  @default(now())
  updatedAt      DateTime  @updatedAt

  @@unique([domainSlug, slug])
}

model Domain {
  id          String   @id @default(cuid())
  slug        String   @unique
  user        User     @relation(fields: [userId], references: [id], onDelete: Cascade)
  userId      String
  teamId      String?
  Team        Team?    @relation(fields: [teamId], references: [id], onDelete: SetNull)
  verified    Boolean  @default(false) // Whether the domain has been verified
  lastChecked DateTime @default(now())
  createdAt   DateTime @default(now())
  updatedAt   DateTime @updatedAt
  links       Link[] // links associated with this domain
}

model View {
  id          String   @id @default(cuid())
  link        Link     @relation(fields: [linkId], references: [id])
  linkId      String
  document    Document @relation(fields: [documentId], references: [id], onDelete: Cascade)
  documentId  String
  viewerEmail String? // Email of the viewer if known
  viewedAt    DateTime @default(now())
}

<<<<<<< HEAD
model EmailAuthenticationCode {
  id          String   @id @default(cuid())
  email       String
  code        String   @unique
  linkId      String   
  createdAt   DateTime @default(now())
=======
model Invitation {
  email     String
  expires   DateTime
  teamId    String
  team      Team     @relation(fields: [teamId], references: [id], onDelete: Cascade)
  createdAt DateTime @default(now())
  token     String   @unique

  @@unique([email])
>>>>>>> 1a75b711
}<|MERGE_RESOLUTION|>--- conflicted
+++ resolved
@@ -190,14 +190,6 @@
   viewedAt    DateTime @default(now())
 }
 
-<<<<<<< HEAD
-model EmailAuthenticationCode {
-  id          String   @id @default(cuid())
-  email       String
-  code        String   @unique
-  linkId      String   
-  createdAt   DateTime @default(now())
-=======
 model Invitation {
   email     String
   expires   DateTime
@@ -207,5 +199,12 @@
   token     String   @unique
 
   @@unique([email])
->>>>>>> 1a75b711
+}
+
+model EmailAuthenticationCode {
+  id          String   @id @default(cuid())
+  email       String
+  code        String   @unique
+  linkId      String   
+  createdAt   DateTime @default(now())
 }