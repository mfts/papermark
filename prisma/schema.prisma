datasource db {
  provider          = "postgresql"
  url               = env("POSTGRES_PRISMA_URL") // uses connection pooling
  directUrl         = env("POSTGRES_PRISMA_URL_NON_POOLING") // uses a direct connection
  shadowDatabaseUrl = env("POSTGRES_PRISMA_SHADOW_URL") // used for migrations
}

generator client {
  provider = "prisma-client-js"
}

model Account {
  id                String  @id @default(cuid())
  userId            String
  type              String
  provider          String
  providerAccountId String
  refresh_token     String? @db.Text
  access_token      String? @db.Text
  expires_at        Int?
  token_type        String?
  scope             String?
  id_token          String? @db.Text
  session_state     String?

  user User @relation(fields: [userId], references: [id], onDelete: Cascade)

  @@unique([provider, providerAccountId])
}

model Session {
  id           String   @id @default(cuid())
  sessionToken String   @unique
  userId       String
  expires      DateTime
  user         User     @relation(fields: [userId], references: [id], onDelete: Cascade)
}

model User {
  id                         String         @id @default(cuid())
  name                       String?
  email                      String?        @unique
  emailVerified              DateTime?
  image                      String?
  isEmailNotificationEnabled Boolean        @default(true) // by default the user get email for all the events
  createdAt                  DateTime       @default(now())
  accounts                   Account[]
  sessions                   Session[]
  documents                  Document[]
  teams                      UserTeam[]
  domains                    Domain[]
  // webhooks                   Webhook[]
  notifications              Notification[]
  plan                       String         @default("trial")
  stripeId                   String?        @unique // Stripe subscription / customer ID
  subscriptionId             String?        @unique // Stripe subscription ID
  startsAt                   DateTime? // Stripe subscription start date
  endsAt                     DateTime? // Stripe subscription end date
}

model Team {
  id             String       @id @default(cuid())
  name           String
  users          UserTeam[]
  documents      Document[]
  domains        Domain[]
  invitations    Invitation[]
  sentEmails     SentEmail[]
  plan           String       @default("free")
  stripeId       String?      @unique // Stripe subscription / customer ID
  subscriptionId String?      @unique // Stripe subscription ID
  startsAt       DateTime? // Stripe subscription start date
  endsAt         DateTime? // Stripe subscription end date
  createdAt      DateTime     @default(now())
  updatedAt      DateTime     @updatedAt
}

enum Role {
  ADMIN
  MEMBER
}

model UserTeam {
  role   Role   @default(MEMBER)
  userId String
  teamId String
  user   User   @relation(fields: [userId], references: [id], onDelete: Cascade)
  team   Team   @relation(fields: [teamId], references: [id], onDelete: Cascade)

  @@id([userId, teamId])
  @@index([userId])
  @@index([teamId])
}

model VerificationToken {
  identifier String
  token      String   @unique
  expires    DateTime

  @@unique([identifier, token])
}

model Document {
  id          String            @id @default(cuid())
  name        String
  description String?
  file        String // This should be a reference to where the file is stored (S3, Google Cloud Storage, etc.)
  type        String? // This should be a reference to the file type (pdf, docx, etc.)
  numPages    Int? // This should be a reference to the number of pages in the document
  owner       User              @relation(fields: [ownerId], references: [id], onDelete: Cascade)
  teamId      String?
  team        Team?             @relation(fields: [teamId], references: [id], onDelete: SetNull)
  ownerId     String // This field holds the foreign key.
  createdAt   DateTime          @default(now())
  updatedAt   DateTime          @updatedAt
  links       Link[]
  views       View[]
  versions    DocumentVersion[]
}

model DocumentVersion {
  id            String         @id @default(cuid())
  versionNumber Int // e.g., 1, 2, 3 for version control
  document      Document       @relation(fields: [documentId], references: [id], onDelete: Cascade)
  documentId    String
  file          String // This should be a reference to where the file is stored (S3, Google Cloud Storage, etc.)
  type          String? // This should be a reference to the file type (pdf, docx, etc.)
  numPages      Int? // This should be a reference to the number of pages in the document
  isPrimary     Boolean        @default(false) // Indicates if this is the primary version
  pages         DocumentPage[]
  hasPages      Boolean        @default(false) // Indicates if the document has pages
  createdAt     DateTime       @default(now())
  updatedAt     DateTime       @updatedAt

  @@unique([versionNumber, documentId])
}

model DocumentPage {
  id         String          @id @default(cuid())
  version    DocumentVersion @relation(fields: [versionId], references: [id], onDelete: Cascade)
  versionId  String
  pageNumber Int // e.g., 1, 2, 3 for 
  file       String // This should be a reference to where the file / page is stored (S3, Google Cloud Storage, etc.)
  createdAt  DateTime        @default(now())
  updatedAt  DateTime        @updatedAt

  @@unique([pageNumber, versionId])
}

model Link {
  id                 String    @id @default(cuid())
  document           Document  @relation(fields: [documentId], references: [id], onDelete: Cascade)
  documentId         String
  url                String?   @unique
  name               String? // Link name
  slug               String? // Link slug for pretty URLs
  expiresAt          DateTime? // Optional expiration date
  password           String? // Optional password for link protection
  allowedEmails      String[] // Array of emails allowed to view the document
  emailProtected     Boolean   @default(true) // Optional email protection
  allowDownload      Boolean?  @default(false) // Optional give user a option to allow to download the document
  isArchived         Boolean   @default(false) // Indicates if the link is archived
  views              View[]
  domain             Domain?   @relation(fields: [domainId], references: [id], onDelete: SetNull)
  domainId           String? // This can be nullable, representing links without custom domains
  domainSlug         String? // This will store the domain's slug even if the domain is deleted
  createdAt          DateTime  @default(now())
  updatedAt          DateTime  @updatedAt
  enableNotification Boolean?  @default(true) // Optional give user a option to pause/resume the notifications

  @@unique([domainSlug, slug])
}

model Domain {
  id          String   @id @default(cuid())
  slug        String   @unique
  user        User     @relation(fields: [userId], references: [id], onDelete: Cascade)
  userId      String
  teamId      String?
  Team        Team?    @relation(fields: [teamId], references: [id], onDelete: SetNull)
  verified    Boolean  @default(false) // Whether the domain has been verified
  lastChecked DateTime @default(now())
  createdAt   DateTime @default(now())
  updatedAt   DateTime @updatedAt
  links       Link[] // links associated with this domain
}

model View {
  id          String   @id @default(cuid())
  link        Link     @relation(fields: [linkId], references: [id])
  linkId      String
  document    Document @relation(fields: [documentId], references: [id], onDelete: Cascade)
  documentId  String
  viewerEmail String? // Email of the viewer if known
  viewedAt    DateTime @default(now())
}

model Invitation {
  email     String
  expires   DateTime
  teamId    String
  team      Team     @relation(fields: [teamId], references: [id], onDelete: Cascade)
  createdAt DateTime @default(now())
  token     String   @unique

<<<<<<< HEAD
  @@unique([email])
}

// model Webhook {
//   id        String   @id @default(cuid())
//   userId    String
//   user      User     @relation(fields: [userId], references: [id], onDelete: Cascade)
//   targetUrl String
//   events    Event[]
//   createdAt DateTime @default(now())
//   updatedAt DateTime @updatedAt
// }

model Notification {
  id         String   @id @default(cuid())
  userId     String
  user       User     @relation(fields: [userId], references: [id], onDelete: Cascade)
  event      Event
  message    String
  documentId String?
  isRead     Boolean  @default(false)
  createdAt  DateTime @default(now())
  updatedAt  DateTime @updatedAt
}

enum Event {
  LINKED_VIEWED // When a shared document link is viewed by someone.
  LINKED_SHARED // When a user shares a document link with others.
  SUBSCRIPTION_RENEWAL // notifications about upcoming subscription renewals or changes.
  DOCUMENT_ADDED // when a new document is added
  DOCUMENT_UPDATED // when a document's detail changed such as Document Name, etc
  DOCUMENT_DELETED // when a document is deleted
  DOCUMENT_FEEDBACK // upvote / downvote, reactions, comments etc
  TEAM_CREATED // when a team is created
  TEAM_UPDATED // when team's detail changed such as Team Name, etc
  TEAM_DELETED // when a team is deleted
  TEAM_MEMBER_INVITED // when a new team member is invited
  TEAM_MEMBER_REMOVED // when a team member is removed from the team
  TEAM_MEMBER_PROMOTED // when a team member gets promoted to admin
  TEAM_MEMBER_DEMOTED // when a team member gets demoted to member
  DOMAIN_ADDED // when a new domain is added
  DOMAIN_REMOVED // when a existing domain is removed
  ACCOUNT_ACTIVITY // account-related activities, such as login from a new device.
  SYSTEM_UPDATE // Notifications about system-wide updates or maintenance.
  PROMOTION // announcement about promotions, discounts, or special offers
=======
  @@unique([email,teamId])
}

enum EmailType {
  FIRST_DAY_DOMAIN_REMINDER_EMAIL
  FIRST_DOMAIN_INVALID_EMAIL
  SECOND_DOMAIN_INVALID_EMAIL
  FIRST_TRIAL_END_REMINDER_EMAIL
  FINAL_TRIAL_END_REMINDER_EMAIL
}
model SentEmail {
  id        String    @id @default(cuid())
  type      EmailType
  recipient String    // Email address of the recipient
  marketing Boolean   @default(false)
  createdAt DateTime  @default(now())
  team      Team      @relation(fields: [teamId], references: [id], onDelete: Cascade)
  teamId    String
  domainSlug  String?   // Domain that triggered the email. This can be nullable, representing emails not triggered by domains

  @@index([teamId])
>>>>>>> f020add5
}<|MERGE_RESOLUTION|>--- conflicted
+++ resolved
@@ -203,8 +203,7 @@
   createdAt DateTime @default(now())
   token     String   @unique
 
-<<<<<<< HEAD
-  @@unique([email])
+  @@unique([email, teamId])
 }
 
 // model Webhook {
@@ -249,8 +248,6 @@
   ACCOUNT_ACTIVITY // account-related activities, such as login from a new device.
   SYSTEM_UPDATE // Notifications about system-wide updates or maintenance.
   PROMOTION // announcement about promotions, discounts, or special offers
-=======
-  @@unique([email,teamId])
 }
 
 enum EmailType {
@@ -260,16 +257,16 @@
   FIRST_TRIAL_END_REMINDER_EMAIL
   FINAL_TRIAL_END_REMINDER_EMAIL
 }
+
 model SentEmail {
-  id        String    @id @default(cuid())
-  type      EmailType
-  recipient String    // Email address of the recipient
-  marketing Boolean   @default(false)
-  createdAt DateTime  @default(now())
-  team      Team      @relation(fields: [teamId], references: [id], onDelete: Cascade)
-  teamId    String
-  domainSlug  String?   // Domain that triggered the email. This can be nullable, representing emails not triggered by domains
+  id         String    @id @default(cuid())
+  type       EmailType
+  recipient  String // Email address of the recipient
+  marketing  Boolean   @default(false)
+  createdAt  DateTime  @default(now())
+  team       Team      @relation(fields: [teamId], references: [id], onDelete: Cascade)
+  teamId     String
+  domainSlug String? // Domain that triggered the email. This can be nullable, representing emails not triggered by domains
 
   @@index([teamId])
->>>>>>> f020add5
 }