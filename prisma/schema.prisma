--- conflicted
+++ resolved
@@ -212,7 +212,6 @@
   @@index([documentId])
 }
 
-<<<<<<< HEAD
 enum DataroomType {
   HIERARCHICAL
   PAGED
@@ -264,7 +263,7 @@
   parentFolderId               String?
   dataroom                     Dataroom               @relation(fields: [dataroomId], references: [id], onDelete: Cascade)
   dataroomId                   String
-=======
+
 model Reaction {
   id         String   @id @default(cuid())
   view       View     @relation(fields: [viewId], references: [id], onDelete: Cascade)
@@ -274,7 +273,6 @@
   createdAt  DateTime @default(now())
 
   @@index([viewId])
->>>>>>> f8a24bec
 }
 
 model Invitation {
