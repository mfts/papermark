import { useCallback, useMemo, useState } from "react";
import React from "react";

import {
  DataroomBrand,
  DataroomFolder,
  Document,
  DocumentApprovalStatus,
  ViewerGroupAccessControls,
} from "@prisma/client";
import * as SheetPrimitive from "@radix-ui/react-dialog";
import { PanelLeftIcon, XIcon } from "lucide-react";

import { cn } from "@/lib/utils";

import { ViewFolderTree } from "@/components/datarooms/folders";
import {
  Breadcrumb,
  BreadcrumbItem,
  BreadcrumbLink,
  BreadcrumbList,
  BreadcrumbPage,
  BreadcrumbSeparator,
} from "@/components/ui/breadcrumb";
import { ScrollArea, ScrollBar } from "@/components/ui/scroll-area";
import {
  Sheet,
  SheetOverlay,
  SheetPortal,
  SheetTrigger,
} from "@/components/ui/sheet";

import { DEFAULT_DATAROOM_VIEW_TYPE } from "../dataroom/dataroom-view";
import DocumentCard from "../dataroom/document-card";
import { DocumentUploadModal } from "../dataroom/document-upload-modal";
import FolderCard from "../dataroom/folder-card";
import IndexFileDialog from "../dataroom/index-file-dialog";
import DataroomNav from "../dataroom/nav-dataroom";

type FolderOrDocument =
  | (DataroomFolder & { allowDownload: boolean })
  | DataroomDocument;

export type DocumentVersion = {
  id: string;
  type: string;
  versionNumber: number;
  hasPages: boolean;
  isVertical: boolean;
  updatedAt: Date;
};

type DataroomDocument = {
  dataroomDocumentId: string;
  folderId: string | null;
  id: string;
  name: string;
  orderIndex: number | null;
  downloadOnly: boolean;
  versions: DocumentVersion[];
  canDownload: boolean;
  canView: boolean;
  approvedStatus: DocumentApprovalStatus;
};

const getParentFolders = (
  folderId: string | null,
  folders: DataroomFolder[],
): DataroomFolder[] => {
  const breadcrumbFolders: DataroomFolder[] = [];
  let currentFolder = folders.find((folder) => folder.id === folderId);

  while (currentFolder) {
    breadcrumbFolders.unshift(currentFolder);
    currentFolder = folders.find(
      (folder) => folder.id === currentFolder!.parentId,
    );
  }

  return breadcrumbFolders;
};

export default function DataroomViewer({
  brand,
  viewId,
  linkId,
  dataroom,
  allowDownload,
  isPreview,
  folderId,
  setFolderId,
  accessControls,
  viewerId,
  viewData,
  enableIndexFile,
  isEmbedded,
  viewerEmail,
}: {
  brand: Partial<DataroomBrand>;
  viewId?: string;
  linkId: string;
  dataroom: any;
  allowDownload: boolean;
  isPreview?: boolean;
  folderId: string | null;
  setFolderId: React.Dispatch<React.SetStateAction<string | null>>;
  accessControls: ViewerGroupAccessControls[];
  viewerId?: string;
  viewData: DEFAULT_DATAROOM_VIEW_TYPE;
  enableIndexFile?: boolean;
  isEmbedded?: boolean;
  viewerEmail?: string;
}) {
  const { documents: initialDocuments, folders } = dataroom as {
    documents: DataroomDocument[];
    folders: DataroomFolder[];
  };

  const [documents, setDocuments] =
    useState<DataroomDocument[]>(initialDocuments);

  const breadcrumbFolders = useMemo(
    () => getParentFolders(folderId, folders),
    [folderId, folders],
  );

  const allDocumentsCanDownload = useMemo(() => {
    if (!allowDownload) return false;
    if (!documents || documents.length === 0) return false;

    return documents.some((doc) => {
      if (doc.versions[0].type === "notion") return false;
      const accessControl = accessControls.find(
        (access) => access.itemId === doc.dataroomDocumentId,
      );
      return accessControl?.canDownload ?? true;
    });
  }, [documents, accessControls, allowDownload]);

  // create a mixedItems array with folders and documents of the current folder and memoize it
  const mixedItems = useMemo(() => {
    const mixedItems: FolderOrDocument[] = [
      ...(folders || [])
        .filter((folder) => folder.parentId === folderId)
        .map((folder) => {
          const folderDocuments = documents.filter(
            (doc) => doc.folderId === folder.id,
          );
          const allDocumentsCanDownload =
            folderDocuments.length > 0 &&
            folderDocuments.every((doc) => {
              const accessControl = accessControls.find(
                (access) => access.itemId === doc.dataroomDocumentId,
              );
              return (
                (accessControl?.canDownload ?? true) &&
                doc.versions[0].type !== "notion"
              );
            });

          return {
            ...folder,
            itemType: "folder",
            allowDownload: allowDownload && allDocumentsCanDownload,
          };
        }),
      ...(documents || [])
        .filter((doc) => doc.folderId === folderId)
        .map((doc) => {
          const accessControl = accessControls.find(
            (access) => access.itemId === doc.dataroomDocumentId,
          );

          return {
            ...doc,
            itemType: "document",
            canDownload:
              (accessControl?.canDownload ?? true) &&
              doc.versions[0].type !== "notion",
          };
        }),
    ];
    return mixedItems.sort((a, b) => (a.orderIndex || 0) - (b.orderIndex || 0));
  }, [folders, documents, folderId, accessControls, allowDownload]);

  const renderItem = (item: FolderOrDocument) => {
    if ("versions" in item) {
      const isProcessing =
        ["docs", "slides", "pdf"].includes(item.versions[0].type) &&
        !item.versions[0].hasPages;

      return (
        <DocumentCard
          key={item.id}
          document={item}
          linkId={linkId}
          viewId={viewId}
          isPreview={!!isPreview}
          allowDownload={allowDownload && item.canDownload}
          isProcessing={isProcessing}
        />
      );
    }

    return (
      <FolderCard
        key={item.id}
        folder={item}
        dataroomId={dataroom?.id}
        setFolderId={setFolderId}
        isPreview={!!isPreview}
        linkId={linkId}
        viewId={viewId}
        allowDownload={item.allowDownload}
      />
    );
  };

  const handleUploadSuccess = useCallback(
    (newDocument: Document & { versions: DocumentVersion[] }) => {
      const transformedDocument: DataroomDocument = {
        dataroomDocumentId: newDocument.id,
        id: newDocument.id,
        name: newDocument.name,
        folderId: newDocument.folderId || folderId,
        orderIndex: documents.length,
        downloadOnly: newDocument.downloadOnly,
        versions:
          newDocument?.versions.map((version) => ({
            id: version.id,
            type: version.type,
            versionNumber: version.versionNumber,
            hasPages: version.hasPages,
            isVertical: version.isVertical,
          })) || [],
        canDownload: false,
        canView: false,
        approvedStatus: newDocument.approvedStatus ?? "PENDING",
      };
      setDocuments((prev) => [...(prev || []), transformedDocument]);
    },
    [],
  );

  return (
    <>
      <DataroomNav
        brand={brand}
        linkId={linkId}
        viewId={viewId}
        dataroom={dataroom}
        allowDownload={allDocumentsCanDownload}
        isPreview={isPreview}
        dataroomId={dataroom?.id}
        viewerId={viewerId}
        conversationsEnabled={viewData.conversationsEnabled}
        isTeamMember={viewData.isTeamMember}
      />
      <div
        style={{ height: "calc(100vh - 64px)" }}
        className="relative flex items-center bg-white dark:bg-black"
      >
        <div className="relative mx-auto flex h-full w-full items-start justify-center">
          {/* Tree view */}
          <div className="hidden h-full w-1/4 space-y-8 overflow-auto px-3 pb-4 pt-4 md:flex md:px-6 md:pt-6 lg:px-8 lg:pt-9 xl:px-14">
            <ScrollArea showScrollbar className="w-full">
              <ViewFolderTree
                folders={folders}
                documents={documents}
                setFolderId={setFolderId}
                folderId={folderId}
              />
              <ScrollBar orientation="horizontal" />
              <ScrollBar orientation="vertical" />
            </ScrollArea>
          </div>

          {/* Detail view */}
          <ScrollArea showScrollbar className="h-full flex-grow overflow-auto">
            <div className="h-full px-3 pb-4 pt-4 md:px-6 md:pt-6 lg:px-8 lg:pt-9 xl:px-14">
              <div className="flex items-center gap-x-2">
                {/* sidebar for mobile */}
                <div className="flex md:hidden">
                  <Sheet>
                    <SheetTrigger asChild>
                      <button className="text-muted-foreground lg:hidden">
                        <PanelLeftIcon className="h-5 w-5" aria-hidden="true" />
                      </button>
                    </SheetTrigger>
                    <SheetPortal>
                      <SheetOverlay className="fixed top-[35dvh] z-50 bg-background/80 backdrop-blur-sm data-[state=open]:animate-in data-[state=closed]:animate-out data-[state=closed]:fade-out-0 data-[state=open]:fade-in-0" />
                      <SheetPrimitive.Content
                        className={cn(
                          "fixed top-[35dvh] z-50 gap-4 bg-background p-6 shadow-lg transition ease-in-out data-[state=closed]:duration-300 data-[state=open]:duration-500 data-[state=open]:animate-in data-[state=closed]:animate-out",
                          "left-0 h-full w-3/4 border-r data-[state=closed]:slide-out-to-left data-[state=open]:slide-in-from-left sm:max-w-lg",
                          "m-0 w-[280px] p-0 sm:w-[300px] lg:hidden",
                        )}
                      >
                        <div className="mt-8 h-full space-y-8 overflow-auto px-2 py-3">
                          <ViewFolderTree
                            folders={folders}
                            documents={documents}
                            setFolderId={setFolderId}
                            folderId={folderId}
                          />
                        </div>
                        <SheetPrimitive.Close className="absolute right-4 top-4 rounded-sm opacity-70 ring-offset-background transition-opacity hover:opacity-100 focus:outline-none focus:ring-2 focus:ring-ring focus:ring-offset-2 disabled:pointer-events-none data-[state=open]:bg-secondary">
                          <XIcon className="h-4 w-4" />
                          <span className="sr-only">Close</span>
                        </SheetPrimitive.Close>
                      </SheetPrimitive.Content>
                    </SheetPortal>
                  </Sheet>
                </div>

                <div className="flex flex-1 items-center justify-between gap-x-2">
                  <Breadcrumb>
                    <BreadcrumbList>
                      <BreadcrumbItem key={"root"}>
                        <BreadcrumbLink
                          onClick={() => setFolderId(null)}
                          className="cursor-pointer"
                        >
                          Home
                        </BreadcrumbLink>
                      </BreadcrumbItem>

                      {breadcrumbFolders.map((folder, index) => (
                        <React.Fragment key={folder.id}>
                          <BreadcrumbSeparator />
                          <BreadcrumbItem>
                            {index === breadcrumbFolders.length - 1 ? (
                              <BreadcrumbPage className="capitalize">
                                {folder.name}
                              </BreadcrumbPage>
                            ) : (
                              <BreadcrumbLink
                                onClick={() => setFolderId(folder.id)}
                                className="cursor-pointer capitalize"
                              >
                                {folder.name}
                              </BreadcrumbLink>
                            )}
                          </BreadcrumbItem>
                        </React.Fragment>
                      ))}
                    </BreadcrumbList>
                  </Breadcrumb>

<<<<<<< HEAD
                  {viewData?.enableVisitorUpload && viewerId && (
                    <DocumentUploadModal
                      linkId={linkId}
                      dataroomId={dataroom?.id}
                      viewerId={viewerId}
                      folderId={folderId ?? undefined}
                      onUploadSuccess={handleUploadSuccess}
                      documentCount={viewData.uploadDocumentsCount}
                    />
                  )}
=======
                  <div className="flex items-center gap-x-2">
                    {enableIndexFile && viewId && viewerId && (
                      <IndexFileDialog
                        linkId={linkId}
                        viewId={viewId}
                        dataroomId={dataroom?.id}
                        viewerId={viewerId}
                        viewerEmail={viewerEmail}
                      />
                    )}

                    {viewData?.enableVisitorUpload && viewerId && (
                      <DocumentUploadModal
                        linkId={linkId}
                        dataroomId={dataroom?.id}
                        viewerId={viewerId}
                        folderId={folderId ?? undefined}
                      />
                    )}
                  </div>
>>>>>>> 5dc6d09e
                </div>
              </div>
              <ul role="list" className="-mx-4 space-y-4 overflow-auto p-4">
                {mixedItems.map(renderItem)}
              </ul>
            </div>
            <ScrollBar orientation="vertical" />
            <ScrollBar orientation="horizontal" />
          </ScrollArea>
        </div>
      </div>
    </>
  );
}<|MERGE_RESOLUTION|>--- conflicted
+++ resolved
@@ -346,19 +346,6 @@
                       ))}
                     </BreadcrumbList>
                   </Breadcrumb>
-
-<<<<<<< HEAD
-                  {viewData?.enableVisitorUpload && viewerId && (
-                    <DocumentUploadModal
-                      linkId={linkId}
-                      dataroomId={dataroom?.id}
-                      viewerId={viewerId}
-                      folderId={folderId ?? undefined}
-                      onUploadSuccess={handleUploadSuccess}
-                      documentCount={viewData.uploadDocumentsCount}
-                    />
-                  )}
-=======
                   <div className="flex items-center gap-x-2">
                     {enableIndexFile && viewId && viewerId && (
                       <IndexFileDialog
@@ -371,15 +358,16 @@
                     )}
 
                     {viewData?.enableVisitorUpload && viewerId && (
-                      <DocumentUploadModal
-                        linkId={linkId}
-                        dataroomId={dataroom?.id}
-                        viewerId={viewerId}
-                        folderId={folderId ?? undefined}
-                      />
-                    )}
+                    <DocumentUploadModal
+                      linkId={linkId}
+                      dataroomId={dataroom?.id}
+                      viewerId={viewerId}
+                      folderId={folderId ?? undefined}
+                      onUploadSuccess={handleUploadSuccess}
+                      documentCount={viewData.uploadDocumentsCount}
+                    />
+                  )}
                   </div>
->>>>>>> 5dc6d09e
                 </div>
               </div>
               <ul role="list" className="-mx-4 space-y-4 overflow-auto p-4">
