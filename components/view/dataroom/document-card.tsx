--- conflicted
+++ resolved
@@ -7,11 +7,9 @@
 import { useTheme } from "next-themes";
 import { toast } from "sonner";
 
-<<<<<<< HEAD
+
 import { cn } from "@/lib/utils";
-=======
 import { timeAgo } from "@/lib/utils";
->>>>>>> 68ceb78b
 import { fileIcon } from "@/lib/utils/get-file-icon";
 
 import { Badge } from "@/components/ui/badge";
