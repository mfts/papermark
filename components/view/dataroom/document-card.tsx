import { useRouter } from "next/router";

import React from "react";

import { DocumentApprovalStatus } from "@prisma/client";
import { Download, Lock, MoreVerticalIcon } from "lucide-react";
import { useTheme } from "next-themes";
import { toast } from "sonner";


import { cn } from "@/lib/utils";
import { timeAgo } from "@/lib/utils";
import { cn } from "@/lib/utils";
import { fileIcon } from "@/lib/utils/get-file-icon";

import { Badge } from "@/components/ui/badge";
import { Button } from "@/components/ui/button";
import {
  DropdownMenu,
  DropdownMenuContent,
  DropdownMenuItem,
  DropdownMenuLabel,
  DropdownMenuTrigger,
} from "@/components/ui/dropdown-menu";

import { DocumentVersion } from "../viewer/dataroom-viewer";

type DRDocument = {
  dataroomDocumentId: string;
  id: string;
  name: string;
  downloadOnly: boolean;
  versions: DocumentVersion[];
  canDownload: boolean;
  approvedStatus?: DocumentApprovalStatus;
};

type DocumentsCardProps = {
  document: DRDocument;
  linkId: string;
  viewId?: string;
  isPreview: boolean;
  allowDownload: boolean;
  isProcessing?: boolean;
};

export default function DocumentCard({
  document,
  linkId,
  viewId,
  isPreview,
  allowDownload,
  isProcessing = false,
}: DocumentsCardProps) {
  const { theme, systemTheme } = useTheme();
  const canDownload = document.canDownload && allowDownload;
  const isPending = document.approvedStatus === "PENDING";

  const isLight =
    theme === "light" || (theme === "system" && systemTheme === "light");
  const router = useRouter();
  const { previewToken, domain, slug } = router.query as {
    previewToken?: string;
    domain?: string;
    slug?: string;
  };

  const handleDocumentClick = (e: React.MouseEvent) => {
    if (isProcessing) {
      e.preventDefault();
      toast.error(
        "Document is still processing. Please wait a moment and try again.",
      );
      return;
    }

    e.preventDefault();

    if (isPending) {
      toast.error(
        "This document is pending approval and cannot be viewed yet.",
      );
      return;
    }

    // Open in new tab
    if (domain && slug) {
      window.open(`/${slug}/d/${document.dataroomDocumentId}`, "_blank");
    } else {
      window.open(
        `/view/${linkId}/d/${document.dataroomDocumentId}${
          previewToken ? `?previewToken=${previewToken}&preview=1` : ""
        }`,
        "_blank",
      );
    }
  };

  const downloadDocument = async () => {
    if (isPreview) {
      toast.error("You cannot download dataroom document in preview mode.");
      return;
    }
    try {
      const response = await fetch(`/api/links/download/dataroom-document`, {
        method: "POST",
        headers: {
          "Content-Type": "application/json",
        },
        body: JSON.stringify({
          linkId,
          viewId,
          documentId: document.id,
        }),
      });

      if (!response.ok) {
        toast.error("Error downloading file");
        return;
      }

      // Check if the response is JSON (for direct downloads) or binary (for buffered files)
      const contentType = response.headers.get("content-type");

      // If it's a watermarked PDF, handle it with the buffer method
      if (contentType?.includes("application/pdf")) {
        const blob = await response.blob();
        const url = window.URL.createObjectURL(blob);

        const link = window.document.createElement("a");
        link.href = url;
        const disposition = response.headers.get("content-disposition");
        const filenameMatch =
          disposition && disposition.match(/filename="(.+)"/);
        link.download = filenameMatch
          ? decodeURIComponent(filenameMatch[1])
          : document.name;
        link.rel = "noopener noreferrer";
        window.document.body.appendChild(link);
        link.click();

        setTimeout(() => {
          window.URL.revokeObjectURL(url);
          window.document.body.removeChild(link);
        }, 100);

        toast.success("File downloaded successfully");
        return;
      }

      // For all other files, use the iframe method
      if (contentType?.includes("application/json")) {
        const data = await response.json();
        const downloadUrl = data.isDirectDownload
          ? data.downloadUrl
          : response.url;

        // Create a hidden iframe for download
        const iframe = window.document.createElement("iframe");
        iframe.style.display = "none";
        window.document.body.appendChild(iframe);
        iframe.src = downloadUrl;

        // Clean up the iframe after a delay
        setTimeout(() => {
          if (iframe && iframe.parentNode) {
            window.document.body.removeChild(iframe);
          }
        }, 5000);

        toast.success("Download started");
        return;
      }

      toast.error("Unexpected response format");
    } catch (error) {
      console.error("Error downloading file:", error);
      toast.error("Error downloading file");
    }
  };

  return (
    <>
      <li
        className={cn(
<<<<<<< HEAD
          "group/row relative flex items-center justify-between rounded-lg border-0 p-3 ring-1 transition-all sm:p-4",
          isPending
            ? "bg-background/50 ring-gray-200 backdrop-blur-sm dark:ring-gray-700"
            : "ring-gray-200 hover:bg-secondary hover:ring-gray-300 dark:bg-secondary dark:ring-gray-700 hover:dark:ring-gray-500",
=======
          "group/row relative flex items-center justify-between rounded-lg border-0 p-3 ring-1 ring-gray-200 transition-all hover:bg-secondary hover:ring-gray-300 dark:bg-secondary dark:ring-gray-700 hover:dark:ring-gray-500 sm:p-4",
          isProcessing && "cursor-not-allowed opacity-60",
>>>>>>> 5dc6d09e
        )}
      >
        <div className="z-0 flex min-w-0 shrink items-center space-x-2 sm:space-x-4">
          <div className="mx-0.5 flex w-8 items-center justify-center text-center sm:mx-1">
            {fileIcon({
              fileType: document.versions[0].type ?? "",
              className: cn("h-8 w-8", isPending && "opacity-50"),
              isLight,
            })}
          </div>

          <div className="flex-col">
            <div className="flex items-center">
              <h2 className="min-w-0 max-w-[300px] truncate text-sm font-semibold leading-6 text-foreground sm:max-w-lg">
                <button
                  onClick={handleDocumentClick}
<<<<<<< HEAD
                  className={cn(
                    "w-full truncate",
                    isPending && "cursor-not-allowed opacity-50",
                  )}
                  disabled={isPending}
=======
                  className="w-full truncate"
                  disabled={isProcessing}
>>>>>>> 5dc6d09e
                >
                  <span>{document.name}</span>
                  {isProcessing && (
                    <span className="ml-2 text-xs text-muted-foreground">
                      (Processing...)
                    </span>
                  )}
                  <span className="absolute inset-0" />
                </button>
              </h2>
              {isPending && (
                <Badge variant="default" className="ml-2 backdrop-blur-sm">
                  <Lock className="mr-1 h-3 w-3" />
                  Pending Approval
                </Badge>
              )}
            </div>
            <div className="mt-1 flex items-center space-x-1 text-xs leading-5 text-muted-foreground">
              <p className="truncate">
                Updated {timeAgo(document.versions[0].updatedAt)}
              </p>
            </div>
          </div>
        </div>
<<<<<<< HEAD
        {canDownload && !isPending && (
=======
        {canDownload && !isProcessing && (
>>>>>>> 5dc6d09e
          <div className="z-10">
            <DropdownMenu>
              <DropdownMenuTrigger asChild>
                <Button
                  variant="ghost"
                  size="icon"
                  className="h-8 w-8 p-0 text-gray-500 ring-1 ring-gray-100 hover:bg-gray-200 group-hover/row:text-foreground group-hover/row:ring-gray-300"
                  aria-label="Open menu"
                >
                  <MoreVerticalIcon className="h-4 w-4" />
                </Button>
              </DropdownMenuTrigger>
              <DropdownMenuContent align="end">
                <DropdownMenuLabel>Actions</DropdownMenuLabel>
                <DropdownMenuItem
                  onClick={(e) => {
                    e.preventDefault();
                    e.stopPropagation();
                    downloadDocument();
                  }}
                >
                  <Download className="h-4 w-4" />
                  Download
                </DropdownMenuItem>
              </DropdownMenuContent>
            </DropdownMenu>
          </div>
        )}
      </li>
    </>
  );
}<|MERGE_RESOLUTION|>--- conflicted
+++ resolved
@@ -183,15 +183,11 @@
     <>
       <li
         className={cn(
-<<<<<<< HEAD
           "group/row relative flex items-center justify-between rounded-lg border-0 p-3 ring-1 transition-all sm:p-4",
           isPending
             ? "bg-background/50 ring-gray-200 backdrop-blur-sm dark:ring-gray-700"
             : "ring-gray-200 hover:bg-secondary hover:ring-gray-300 dark:bg-secondary dark:ring-gray-700 hover:dark:ring-gray-500",
-=======
-          "group/row relative flex items-center justify-between rounded-lg border-0 p-3 ring-1 ring-gray-200 transition-all hover:bg-secondary hover:ring-gray-300 dark:bg-secondary dark:ring-gray-700 hover:dark:ring-gray-500 sm:p-4",
           isProcessing && "cursor-not-allowed opacity-60",
->>>>>>> 5dc6d09e
         )}
       >
         <div className="z-0 flex min-w-0 shrink items-center space-x-2 sm:space-x-4">
@@ -208,16 +204,11 @@
               <h2 className="min-w-0 max-w-[300px] truncate text-sm font-semibold leading-6 text-foreground sm:max-w-lg">
                 <button
                   onClick={handleDocumentClick}
-<<<<<<< HEAD
                   className={cn(
                     "w-full truncate",
                     isPending && "cursor-not-allowed opacity-50",
                   )}
-                  disabled={isPending}
-=======
-                  className="w-full truncate"
-                  disabled={isProcessing}
->>>>>>> 5dc6d09e
+                  disabled={isPending || isProcessing}
                 >
                   <span>{document.name}</span>
                   {isProcessing && (
@@ -242,11 +233,7 @@
             </div>
           </div>
         </div>
-<<<<<<< HEAD
-        {canDownload && !isPending && (
-=======
-        {canDownload && !isProcessing && (
->>>>>>> 5dc6d09e
+        {canDownload && !isProcessing && !isPending && (
           <div className="z-10">
             <DropdownMenu>
               <DropdownMenuTrigger asChild>
