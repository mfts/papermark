--- conflicted
+++ resolved
@@ -252,7 +252,6 @@
                 Rename
               </DropdownMenuItem>
               {!isDataroom ? (
-<<<<<<< HEAD
                 <>
                   <DropdownMenuItem
                     onClick={(e) => handleCreateDataroom(e, folder.id)}
@@ -270,13 +269,6 @@
                     Add folder to dataroom
                   </DropdownMenuItem>
                 </>
-=======
-                <DropdownMenuItem
-                  onClick={(e) => handleCreateDataroom(e, folder.id)}
-                >
-                  Create dataroom from folder
-                </DropdownMenuItem>
->>>>>>> c56234ba
               ) : null}
               <DropdownMenuItem
                 onClick={(e) => {
