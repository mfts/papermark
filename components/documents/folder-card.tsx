--- conflicted
+++ resolved
@@ -5,12 +5,9 @@
 import { TeamContextType } from "@/context/team-context";
 import {
   BetweenHorizontalStartIcon,
-<<<<<<< HEAD
   DownloadIcon,
-=======
   ClipboardCopyIcon,
   CopyIcon,
->>>>>>> 4f094c3c
   FolderIcon,
   FolderInputIcon,
   FolderPenIcon,
@@ -21,10 +18,7 @@
 import { toast } from "sonner";
 import { mutate } from "swr";
 
-<<<<<<< HEAD
 import { useFolderDownload } from "@/lib/hooks/use-download";
-=======
->>>>>>> 4f094c3c
 import { DataroomFolderWithCount } from "@/lib/swr/use-dataroom";
 import { FolderWithCount } from "@/lib/swr/use-documents";
 import { timeAgo } from "@/lib/utils";
@@ -310,14 +304,15 @@
                 onClick={(e) => {
                   e.preventDefault();
                   e.stopPropagation();
-<<<<<<< HEAD
                   handleDownloadFolder([folder.id]);
                 }}
                 disabled={isLoading}
               >
                 <DownloadIcon className="mr-2 h-4 w-4" />
                 Download folder
-=======
+</DropdownMenuItem>
+                  <DropdownMenuItem
+                onClick={(e) => {
                   navigator.clipboard.writeText(folder.id);
                   toast.success("Folder ID copied to clipboard");
                 }}
@@ -330,7 +325,6 @@
                 <span className="hidden group-hover/folderid:inline group-hover/folderid:cursor-copy">
                   {folder.id}
                 </span>
->>>>>>> 4f094c3c
               </DropdownMenuItem>
               <DropdownMenuSeparator />
 
