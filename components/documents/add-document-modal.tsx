--- conflicted
+++ resolved
@@ -315,11 +315,8 @@
             numPages: 1,
             type: "notion",
             createLink: false,
-<<<<<<< HEAD
             ...(visitorId && { ownerViewerId: visitorId }),
-=======
             folderPathName: currentFolderPath?.join("/"),
->>>>>>> 1e4c38f2
           }),
         },
       );
