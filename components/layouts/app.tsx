import { useIsMobile } from "@/hooks/use-mobile";

import AppSidebar from "@/components/Sidebar";
import { Separator } from "@/components/ui/separator";
import { SidebarProvider, SidebarTrigger } from "@/components/ui/sidebar";

import ProfileMenu from "../profile-menu";
import TrialBanner from "./trial-banner";

export default function AppLayout({ children }: { children: React.ReactNode }) {
  const isMobile = useIsMobile();
  return (
    <div className="flex min-h-screen flex-col bg-gray-50 dark:bg-black lg:flex-row">
<<<<<<< HEAD
      <SidebarProvider>
        <AppSidebar />
        <div className="h-dvh flex-1">
          {/* Trial banner shown only on trial */}
          <TrialBanner />
          <main className="h-dvh flex-1 lg:p-2">
            <div className="h-full overflow-y-auto rounded-xl bg-white ring-1 ring-gray-200 dark:border-none dark:bg-gray-900 dark:ring-gray-800">
              <div className="sticky top-0 z-50 ml-2 bg-white pt-2 dark:bg-gray-900">
                <div className="flex items-center justify-between">
                  <SidebarTrigger />

                  {isMobile && <ProfileMenu size="small" />}
                </div>
                <Separator />
              </div>

              {children}
            </div>
          </main>
        </div>
      </SidebarProvider>
=======
      <Sidebar />
      <div className="h-dvh flex-1">
        {/* Trial banner shown only on trial */}
        <TrialBanner />
        <main className="h-[calc(100dvh-60px)] flex-1 lg:h-dvh lg:p-2">
          <div className="h-full overflow-y-auto rounded-xl bg-white ring-1 ring-gray-200 dark:border-none dark:bg-gray-900 dark:ring-gray-800">
            {children}
          </div>
        </main>
      </div>
>>>>>>> 5460ffe7
    </div>
  );
}<|MERGE_RESOLUTION|>--- conflicted
+++ resolved
@@ -11,13 +11,12 @@
   const isMobile = useIsMobile();
   return (
     <div className="flex min-h-screen flex-col bg-gray-50 dark:bg-black lg:flex-row">
-<<<<<<< HEAD
       <SidebarProvider>
         <AppSidebar />
         <div className="h-dvh flex-1">
           {/* Trial banner shown only on trial */}
           <TrialBanner />
-          <main className="h-dvh flex-1 lg:p-2">
+          <main className="h-100dvh flex-1 lg:h-dvh lg:p-2">
             <div className="h-full overflow-y-auto rounded-xl bg-white ring-1 ring-gray-200 dark:border-none dark:bg-gray-900 dark:ring-gray-800">
               <div className="sticky top-0 z-50 ml-2 bg-white pt-2 dark:bg-gray-900">
                 <div className="flex items-center justify-between">
@@ -33,18 +32,6 @@
           </main>
         </div>
       </SidebarProvider>
-=======
-      <Sidebar />
-      <div className="h-dvh flex-1">
-        {/* Trial banner shown only on trial */}
-        <TrialBanner />
-        <main className="h-[calc(100dvh-60px)] flex-1 lg:h-dvh lg:p-2">
-          <div className="h-full overflow-y-auto rounded-xl bg-white ring-1 ring-gray-200 dark:border-none dark:bg-gray-900 dark:ring-gray-800">
-            {children}
-          </div>
-        </main>
-      </div>
->>>>>>> 5460ffe7
     </div>
   );
 }