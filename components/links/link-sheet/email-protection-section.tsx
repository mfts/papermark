import { Dispatch, SetStateAction, useState, useEffect } from "react";
import { Switch } from "@/components/ui/switch";
import { cn } from "@/lib/utils";
import { DEFAULT_LINK_TYPE } from ".";
import { DEFAULT_DATAROOM_TYPE } from "@/components/datarooms/paged/add-paged-dataroom-modal";

<<<<<<< HEAD
export default function EmailProtectionSection(
  { 
    data,
    setData
  }:{
    data: DEFAULT_LINK_TYPE | DEFAULT_DATAROOM_TYPE, 
    setData: Dispatch<SetStateAction<any>>
  }) {
  const { emailProtected } = data;
  const [enabled, setEnabled] = useState<boolean>(true);
=======
export default function EmailProtectionSection({
  data,
  setData,
}: {
  data: DEFAULT_LINK_TYPE;
  setData: Dispatch<SetStateAction<DEFAULT_LINK_TYPE>>;
}) {
  const { emailProtected } = data;
  const [enabled, setEnabled] = useState<boolean>(emailProtected);
>>>>>>> 2fdd60bf

  useEffect(() => {
    setEnabled(emailProtected);
  }, [emailProtected]);

  const handleEnableProtection = () => {
    const updatedEmailProtection = !enabled;
    setData({
      ...data,
      emailProtected: updatedEmailProtection,
      emailAuthenticated: !updatedEmailProtection && false,
    });
    setEnabled(updatedEmailProtection);
  };

  return (
    <div className="pb-3">
      <div className="flex items-center justify-between">
        <div className="flex items-center justify-between space-x-2">
          <h2
            className={cn(
              "text-sm font-medium leading-6",
              enabled ? "text-foreground" : "text-muted-foreground",
            )}
          >
            Require email to view
          </h2>
        </div>
        <Switch checked={enabled} onCheckedChange={handleEnableProtection} />
      </div>
    </div>
  );
}<|MERGE_RESOLUTION|>--- conflicted
+++ resolved
@@ -4,7 +4,6 @@
 import { DEFAULT_LINK_TYPE } from ".";
 import { DEFAULT_DATAROOM_TYPE } from "@/components/datarooms/paged/add-paged-dataroom-modal";
 
-<<<<<<< HEAD
 export default function EmailProtectionSection(
   { 
     data,
@@ -14,18 +13,7 @@
     setData: Dispatch<SetStateAction<any>>
   }) {
   const { emailProtected } = data;
-  const [enabled, setEnabled] = useState<boolean>(true);
-=======
-export default function EmailProtectionSection({
-  data,
-  setData,
-}: {
-  data: DEFAULT_LINK_TYPE;
-  setData: Dispatch<SetStateAction<DEFAULT_LINK_TYPE>>;
-}) {
-  const { emailProtected } = data;
   const [enabled, setEnabled] = useState<boolean>(emailProtected);
->>>>>>> 2fdd60bf
 
   useEffect(() => {
     setEnabled(emailProtected);
