import { Dispatch, SetStateAction, useState, useEffect } from "react";
import { Switch } from "@/components/ui/switch";
import { cn } from "@/lib/utils";
import { DEFAULT_LINK_TYPE } from ".";
import { DEFAULT_DATAROOM_TYPE } from "@/components/datarooms/paged/add-paged-dataroom-modal";

<<<<<<< HEAD
export default function EmailProtectionSection(
  { 
    data,
    setData
  }:{
    data: DEFAULT_LINK_TYPE | DEFAULT_DATAROOM_TYPE, 
    setData: Dispatch<SetStateAction<any>>
  }) {
  const { emailProtected } = data;
=======
export default function EmailProtectionSection({
  data,
  setData,
}: {
  data: DEFAULT_LINK_TYPE;
  setData: Dispatch<SetStateAction<DEFAULT_LINK_TYPE>>;
}) {
  const { emailProtected, emailAuthenticated } = data;
>>>>>>> 4fc30239
  const [enabled, setEnabled] = useState<boolean>(true);

  useEffect(() => {
    setEnabled(emailProtected);
  }, [emailProtected]);

  const handleEnableProtection = () => {
    const updatedEmailProtection = !enabled;
    setData({
      ...data,
      emailProtected: updatedEmailProtection,
      emailAuthenticated: !updatedEmailProtection && false,
    });
    setEnabled(updatedEmailProtection);
  };

  return (
    <div className="pb-3">
      <div className="flex items-center justify-between">
        <div className="flex items-center justify-between space-x-2">
          <h2
            className={cn(
              "text-sm font-medium leading-6",
              enabled ? "text-foreground" : "text-muted-foreground",
            )}
          >
            Require email to view
          </h2>
        </div>
        <Switch checked={enabled} onCheckedChange={handleEnableProtection} />
      </div>
    </div>
  );
}<|MERGE_RESOLUTION|>--- conflicted
+++ resolved
@@ -4,7 +4,6 @@
 import { DEFAULT_LINK_TYPE } from ".";
 import { DEFAULT_DATAROOM_TYPE } from "@/components/datarooms/paged/add-paged-dataroom-modal";
 
-<<<<<<< HEAD
 export default function EmailProtectionSection(
   { 
     data,
@@ -14,16 +13,6 @@
     setData: Dispatch<SetStateAction<any>>
   }) {
   const { emailProtected } = data;
-=======
-export default function EmailProtectionSection({
-  data,
-  setData,
-}: {
-  data: DEFAULT_LINK_TYPE;
-  setData: Dispatch<SetStateAction<DEFAULT_LINK_TYPE>>;
-}) {
-  const { emailProtected, emailAuthenticated } = data;
->>>>>>> 4fc30239
   const [enabled, setEnabled] = useState<boolean>(true);
 
   useEffect(() => {
