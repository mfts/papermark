--- conflicted
+++ resolved
@@ -8,17 +8,14 @@
 import { DEFAULT_LINK_TYPE } from ".";
 import { DEFAULT_DATAROOM_TYPE } from "@/components/datarooms/paged/add-paged-dataroom-modal";
 
-<<<<<<< HEAD
-export default function PasswordSection({data, setData}: {data: DEFAULT_LINK_TYPE | DEFAULT_DATAROOM_TYPE, setData: Dispatch<SetStateAction<any>>}) {
-=======
-export default function PasswordSection({
-  data,
-  setData,
-}: {
-  data: DEFAULT_LINK_TYPE;
-  setData: Dispatch<SetStateAction<DEFAULT_LINK_TYPE>>;
-}) {
->>>>>>> 2960d5f3
+export default function PasswordSection(
+  {
+    data, 
+    setData
+  }: {
+    data: DEFAULT_LINK_TYPE | DEFAULT_DATAROOM_TYPE, 
+    setData: Dispatch<SetStateAction<any>>
+  }) {
   const { password } = data;
   const [enabled, setEnabled] = useState<boolean>(false);
   const [showPassword, setShowPassword] = useState<boolean>(false);
