--- conflicted
+++ resolved
@@ -1,12 +1,8 @@
 import useSWR from "swr";
 import { fetcher } from "@/lib/utils";
-<<<<<<< HEAD
 import { DomainResponse, DomainVerificationStatusProps, DomainEmailDNSVerificationStatusProps } from "@/lib/types";
 import { DomainRecords } from "resend/build/src/domains/interfaces/domain";
-=======
-import { DomainResponse, DomainVerificationStatusProps } from "@/lib/types";
 import { useTeam } from "@/context/team-context";
->>>>>>> 51f3ef2e
 
 export function useDomainStatus({ domain }: { domain: string }) {
   const teamInfo = useTeam();
