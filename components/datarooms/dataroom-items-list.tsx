--- conflicted
+++ resolved
@@ -38,18 +38,15 @@
 import { EmptyDocuments } from "@/components/documents/empty-document";
 import FolderCard from "@/components/documents/folder-card";
 import { UploadNotificationDrawer } from "@/components/upload-notification";
-<<<<<<< HEAD
 import UploadZone, {
   RejectedFile,
   UploadState,
 } from "@/components/upload-zone";
-=======
-import UploadZone from "@/components/upload-zone";
->>>>>>> ca5356b9
 
 import { DraggableItem } from "../documents/drag-and-drop/draggable-item";
 import { DroppableFolder } from "../documents/drag-and-drop/droppable-folder";
 import { Button } from "../ui/button";
+import { Checkbox } from "../ui/checkbox";
 import { Portal } from "../ui/portal";
 import { ButtonTooltip } from "../ui/tooltip";
 import { useRemoveDataroomItemsModal } from "./actions/remove-document-modal";
@@ -57,7 +54,6 @@
 import { itemsMessage } from "./folders/utils";
 import { SetGroupPermissionsModal } from "./groups/set-group-permissions-modal";
 import { MoveToDataroomFolderModal } from "./move-dataroom-folder-modal";
-import { Checkbox } from "../ui/checkbox";
 
 type FolderOrDocument =
   | (DataroomFolderWithCount & { itemType: "folder" })
@@ -80,11 +76,9 @@
 }) {
   const { viewerGroups } = useDataroomGroups();
   const { isMobile } = useMediaQuery();
-<<<<<<< HEAD
 
   const [uploads, setUploads] = useState<UploadState[]>([]);
   const [rejectedFiles, setRejectedFiles] = useState<RejectedFile[]>([]);
-=======
   const [showGroupPermissions, setShowGroupPermissions] = useState(false);
   const [uploadedFiles, setUploadedFiles] = useState<
     {
@@ -93,13 +87,6 @@
       fileName: string;
     }[]
   >([]);
-  const [uploads, setUploads] = useState<
-    { fileName: string; progress: number; documentId?: string }[]
-  >([]);
-  const [rejectedFiles, setRejectedFiles] = useState<
-    { fileName: string; message: string }[]
-  >([]);
->>>>>>> ca5356b9
 
   const [showDrawer, setShowDrawer] = useState(false);
   const [moveFolderOpen, setMoveFolderOpen] = useState<boolean>(false);
