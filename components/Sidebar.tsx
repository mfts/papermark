import { useRouter } from "next/router";

import { useEffect, useState } from "react";

import { TeamContextType, initialState, useTeam } from "@/context/team-context";
import Cookies from "js-cookie";
import {
  CogIcon,
  FolderIcon as FolderLucideIcon,
  FolderOpenIcon,
  PaletteIcon,
  ServerIcon,
} from "lucide-react";
import { useSession } from "next-auth/react";

import MenuIcon from "@/components/shared/icons/menu";
import { Sheet, SheetContent, SheetTrigger } from "@/components/ui/sheet";

import { usePlan } from "@/lib/swr/use-billing";
import useLimits from "@/lib/swr/use-limits";
import { cn, nFormatter } from "@/lib/utils";

import Banner from "./banner";
import ProBanner from "./billing/pro-banner";
import { UpgradePlanModal } from "./billing/upgrade-plan-modal";
import ProfileMenu from "./profile-menu";
import SiderbarFolders from "./sidebar-folders";
import { AddTeamModal } from "./teams/add-team-modal";
import SelectTeam from "./teams/select-team";
import { Progress } from "./ui/progress";
import { ScrollArea } from "./ui/scroll-area";
import Link from "next/link";

export default function Sidebar() {
  return (
    <>
      <nav>
        {/* sidebar for desktop */}
        <SidebarComponent className="hidden lg:fixed lg:inset-y-0 lg:z-50 lg:flex" />

        {/* move main screen to the right by width of the sidebar on desktop */}
        <div className="lg:pl-72"></div>
        {/* sidebar for mobile */}
        <div className="sticky top-0 z-40 mb-1 flex h-14 shrink-0 items-center border-b border-gray-50/90 bg-gray-50 px-6 dark:border-none dark:border-black/10 dark:bg-black/95 sm:px-12 lg:hidden">
          <Sheet>
            <SheetTrigger asChild>
              <button className="mt-1 p-0.5 text-muted-foreground lg:hidden">
                <MenuIcon className="h-6 w-6" aria-hidden="true" />
              </button>
            </SheetTrigger>
            <SheetContent
              side="left"
              className="m-0 w-[280px] p-0 sm:w-[300px] lg:hidden"
            >
              <SidebarComponent className="flex" />
            </SheetContent>
          </Sheet>
          <div className="flex flex-1 items-center justify-end gap-x-4 self-stretch lg:gap-x-6">
            <ProfileMenu size="small" className="mr-3 mt-1.5" />
          </div>
        </div>
      </nav>
    </>
  );
}

export const SidebarComponent = ({ className }: { className?: string }) => {
  const [showProBanner, setShowProBanner] = useState<boolean | null>(null);
  const { data: session, status } = useSession();
  const { plan: userPlan, trial: userTrial, loading } = usePlan();
  const isTrial = !!userTrial;
  const { limits } = useLimits();
  const linksLimit = limits?.links;
  const documentsLimit = limits?.documents;

  const router = useRouter();
  const { currentTeam, teams, isLoading }: TeamContextType =
    useTeam() || initialState;

  useEffect(() => {
    if (Cookies.get("hideProBanner") !== "pro-banner") {
      setShowProBanner(true);
    } else {
      setShowProBanner(false);
    }
  }, []);

  const navigation = [
    // {
    //   name: "Overview",
    //   href: "/overview",
    //   icon: HomeIcon,
    //   current: router.pathname.includes("overview"),
    //   disabled: true,
    // },
    {
      name: "Documents",
      href: "/documents",
      icon:
        router.pathname.includes("documents") &&
        !router.pathname.includes("datarooms")
          ? FolderOpenIcon
          : FolderLucideIcon,
      current:
        router.pathname.includes("documents") &&
        !router.pathname.includes("tree") &&
        !router.pathname.includes("datarooms"),
      active:
        router.pathname.includes("documents") &&
        !router.pathname.includes("datarooms"),
      disabled: false,
    },
    {
      name: "Datarooms",
      href: "/datarooms",
      icon: ServerIcon,
      current: router.pathname.includes("datarooms"),
      active: false,
      disabled:
        userPlan === "business" ||
        userPlan === "datarooms" ||
        userTrial === "drtrial"
          ? false
          : true,
    },
    {
      name: "Branding",
      href: "/settings/branding",
      icon: PaletteIcon,
      current: router.pathname.includes("branding"),
      active: false,
      disabled: false,
    },
    {
      name: "Settings",
      href: "/settings/general",
      icon: CogIcon,
      current:
        router.pathname.includes("settings") &&
        !router.pathname.includes("branding") &&
        !router.pathname.includes("datarooms") &&
        !router.pathname.includes("documents"),
      active: false,
      disabled: false,
    },
  ];

  return (
    <div>
      <aside
        className={cn(
          "h-dvh w-full flex-shrink-0 flex-col justify-between gap-y-6 bg-gray-50 px-4 pt-4 dark:bg-black lg:w-72 lg:px-6 lg:pt-6",
          className,
        )}
      >
        {/* Sidebar component, swap this element with another sidebar if you like */}

        <div className="flex h-16 shrink-0 items-center space-x-3">
<<<<<<< HEAD
          <p className="flex items-center text-2xl font-bold tracking-tighter text-black dark:text-white">
        <Link href="/documents">  Papermark{" "}</Link> 
=======
          <p className="flex items-center text-2xl font-bold tracking-tighter text-black dark:text-white" onClick={() => router.push("/documents")}>
            Papermark{" "}
>>>>>>> 2d3d5448
            {userPlan && userPlan != "free" ? (
              <span className="ml-4 rounded-full bg-background px-2.5 py-1 text-xs tracking-normal text-foreground ring-1 ring-gray-800">
                {userPlan.charAt(0).toUpperCase() + userPlan.slice(1)}
              </span>
            ) : null}
            {isTrial ? (
              <span className="ml-4 rounded-sm bg-foreground px-2 py-0.5 text-xs tracking-normal text-background ring-1 ring-gray-800">
                Trial
              </span>
            ) : null}
          </p>
        </div>

        <SelectTeam
          currentTeam={currentTeam}
          teams={teams}
          isLoading={isLoading}
          setCurrentTeam={() => {}}
        />

        {/* <div className="flex items-center gap-x-1">
          <AddDocumentModal>
            <Button
              className="flex-1 text-left group flex gap-x-3 items-center justify-start px-3"
              title="Add New Document"
            >
              <PlusIcon className="h-5 w-5 shrink-0" aria-hidden="true" />
              <span>Add New Document</span>
            </Button>
          </AddDocumentModal>
          <AddFolderModal>
            <Button
              size="icon"
              variant="outline"
              className="bg-gray-50 dark:bg-black border-gray-500 hover:bg-gray-200 hover:dark:bg-muted"
            >
              <FolderPlusIcon className="w-5 h-5 shrink-0" aria-hidden="true" />
            </Button>
          </AddFolderModal>
        </div> */}

        <ScrollArea className="flex-grow" showScrollbar>
          <section className="flex flex-1 flex-col gap-y-6">
            <div className="space-y-2">
              {navigation.map((item) => {
                if (item.name === "Documents") {
                  return (
                    <div key={item.name}>
                      <button
                        onClick={() => router.push(item.href)}
                        disabled={item.disabled}
                        className={cn(
                          item.current
                            ? "bg-gray-200 font-semibold text-foreground dark:bg-secondary"
                            : "duration-200 hover:bg-gray-200 hover:dark:bg-muted",
                          "group flex w-full items-center gap-x-2 rounded-md px-3 py-2 text-sm leading-6 disabled:cursor-default disabled:text-muted-foreground disabled:hover:bg-transparent",
                        )}
                      >
                        <item.icon
                          className="h-5 w-5 shrink-0"
                          aria-hidden="true"
                        />
                        {item.name}
                      </button>
                      {item.active ? <SiderbarFolders /> : null}
                    </div>
                  );
                }
                if (
                  userPlan !== "business" &&
                  userPlan !== "datarooms" &&
                  userTrial !== "drtrial" &&
                  item.name === "Datarooms"
                ) {
                  return (
                    <UpgradePlanModal
                      key={item.name}
                      clickedPlan={"Business"}
                      trigger={"datarooms"}
                    >
                      <div className="group flex w-full items-center gap-x-2 rounded-md px-3 py-2 text-sm leading-6 text-muted-foreground hover:bg-transparent">
                        <item.icon
                          className="h-5 w-5 shrink-0"
                          aria-hidden="true"
                        />
                        {item.name}
                      </div>
                    </UpgradePlanModal>
                  );
                }
                return (
                  <button
                    key={item.name}
                    onClick={() => router.push(item.href)}
                    disabled={item.disabled}
                    className={cn(
                      item.current
                        ? "bg-gray-200 font-semibold text-foreground dark:bg-secondary"
                        : "duration-200 hover:bg-gray-200 hover:dark:bg-muted",
                      "group flex w-full items-center gap-x-2 rounded-md px-3 py-2 text-sm leading-6 disabled:cursor-default disabled:text-muted-foreground disabled:hover:bg-transparent",
                    )}
                  >
                    <item.icon
                      className="h-5 w-5 shrink-0"
                      aria-hidden="true"
                    />
                    {item.name}
                  </button>
                );
              })}
            </div>
          </section>
        </ScrollArea>
        <div className="mb-4">
          {/* if user is on trial show banner,
           * if user is pro show nothing,
           * if user is free and showProBanner is true show pro banner
           */}
          {userPlan === "trial" && session ? (
            <Banner session={session} />
          ) : null}
          {(userPlan === "pro" ||
            userPlan === "business" ||
            userPlan === "datarooms") &&
            null}
          {userPlan === "free" && showProBanner ? (
            <ProBanner setShowProBanner={setShowProBanner} />
          ) : null}

          <div className="mb-2">
            {linksLimit ? (
              <UsageProgress
                title="Links"
                unit="links"
                usage={limits?.usage?.links}
                usageLimit={linksLimit}
              />
            ) : null}
            {documentsLimit ? (
              <UsageProgress
                title="Documents"
                unit="documents"
                usage={limits?.usage?.documents}
                usageLimit={documentsLimit}
              />
            ) : null}
            <p className="mt-2 px-2 text-xs text-muted-foreground">
              Change plan to increase usage limits
            </p>
          </div>

          <div className="hidden w-full lg:block">
            <ProfileMenu size="large" />
          </div>
        </div>
      </aside>
    </div>
  );
};

function UsageProgress(data: {
  title: string;
  unit: string;
  usage?: number;
  usageLimit?: number;
}) {
  let { title, unit, usage, usageLimit } = data;
  let usagePercentage = 0;
  if (usage !== undefined && usageLimit !== undefined) {
    usagePercentage = (usage / usageLimit) * 100;
  }

  return (
    <div className="p-2">
      {/* <div className="flex items-center space-x-2">
        <h3 className="font-medium">{title}</h3>
      </div> */}

      <div className="mt-1 flex flex-col space-y-1">
        {usage !== undefined && usageLimit !== undefined ? (
          <p className="text-xs text-foreground">
            <span>{nFormatter(usage)}</span> / {nFormatter(usageLimit)} {unit}
          </p>
        ) : (
          <div className="h-5 w-32 animate-pulse rounded-md bg-muted" />
        )}
        <Progress value={usagePercentage} className="h-1 bg-muted" max={100} />
      </div>
    </div>
  );
}<|MERGE_RESOLUTION|>--- conflicted
+++ resolved
@@ -156,13 +156,8 @@
         {/* Sidebar component, swap this element with another sidebar if you like */}
 
         <div className="flex h-16 shrink-0 items-center space-x-3">
-<<<<<<< HEAD
           <p className="flex items-center text-2xl font-bold tracking-tighter text-black dark:text-white">
-        <Link href="/documents">  Papermark{" "}</Link> 
-=======
-          <p className="flex items-center text-2xl font-bold tracking-tighter text-black dark:text-white" onClick={() => router.push("/documents")}>
-            Papermark{" "}
->>>>>>> 2d3d5448
+            <Link href="/documents">Papermark{" "}</Link> 
             {userPlan && userPlan != "free" ? (
               <span className="ml-4 rounded-full bg-background px-2.5 py-1 text-xs tracking-normal text-foreground ring-1 ring-gray-800">
                 {userPlan.charAt(0).toUpperCase() + userPlan.slice(1)}
