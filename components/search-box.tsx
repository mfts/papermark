// Inspired by Steven Tey's flawless search implementation in dub.co
// https://github.com/dubinc/dub/blob/450749a29ca2ec2486fb2272a73cfbd8a5d80b3f/apps/web/ui/shared/search-box.tsx
import { useRouter } from "next/router";

import {
  forwardRef,
  useCallback,
  useEffect,
  useImperativeHandle,
  useRef,
  useState,
} from "react";

import { CircleXIcon, SearchIcon } from "lucide-react";
import { useDebouncedCallback } from "use-debounce";

import { cn } from "@/lib/utils";

import LoadingSpinner from "./ui/loading-spinner";

type SearchBoxProps = {
  value: string;
  loading?: boolean;
  showClearButton?: boolean;
  onChange: (value: string) => void;
  onChangeDebounced?: (value: string) => void;
  debounceTimeoutMs?: number;
  inputClassName?: string;
};

const SearchBox = forwardRef(
  (
    {
      value,
      loading,
      showClearButton = true,
      onChange,
      onChangeDebounced,
      debounceTimeoutMs = 500,
      inputClassName,
    }: SearchBoxProps,
    forwardedRef,
  ) => {
    const inputRef = useRef<HTMLInputElement>(null);
    useImperativeHandle(forwardedRef, () => inputRef.current);

    const debounced = useDebouncedCallback(
      (value) => onChangeDebounced?.(value),
      debounceTimeoutMs,
    );

    const onKeyDown = useCallback((e: KeyboardEvent) => {
      const target = e.target as HTMLElement;
      // only focus on filter input when:
      // - user is not typing in an input or textarea
      // - there is no existing modal backdrop (i.e. no other modal is open)
      if (
        e.key === "/" &&
        target.tagName !== "INPUT" &&
        target.tagName !== "TEXTAREA"
      ) {
        e.preventDefault();
        inputRef.current?.focus();
      }
    }, []);

    useEffect(() => {
      document.addEventListener("keydown", onKeyDown);
      return () => document.removeEventListener("keydown", onKeyDown);
    }, [onKeyDown]);

    return (
      <div className="relative">
        <div className="pointer-events-none absolute inset-y-0 left-0 flex items-center pl-4">
          {loading && value.length > 0 ? (
            <LoadingSpinner className="h-4 w-4" />
          ) : (
            <SearchIcon className="h-4 w-4 text-muted-foreground" />
          )}
        </div>
        <input
          ref={inputRef}
          type="text"
          className={cn(
            "peer w-full rounded-md border border-border bg-white px-10 text-foreground outline-none placeholder:text-muted-foreground dark:bg-gray-800 sm:text-sm",
            "transition-all focus:border-gray-500 focus:ring-0",
            inputClassName,
          )}
          placeholder="Search..."
          value={value}
          onChange={(e) => {
            onChange(e.target.value);
            debounced(e.target.value);
          }}
          autoCapitalize="none"
        />
        {showClearButton && value.length > 0 && (
          <button
            onClick={() => {
              onChange("");
              onChangeDebounced?.("");
            }}
            className="pointer-events-auto absolute inset-y-0 right-0 flex items-center pr-4"
          >
            <CircleXIcon className="h-4 w-4 text-muted-foreground" />
          </button>
        )}
      </div>
    );
  },
);
SearchBox.displayName = "SearchBox";

export function SearchBoxPersisted({
  urlParam = "search",
  ...props
}: { urlParam?: string } & Partial<SearchBoxProps>) {
  const router = useRouter();
  const queryParams = router.query;

  const [value, setValue] = useState(queryParams[urlParam] ?? "");
  const [debouncedValue, setDebouncedValue] = useState(value);

<<<<<<< HEAD
  // console.log("queryParams", queryParams);
  // console.log("debouncedValue", debouncedValue);
  // console.log("value", value);

=======
>>>>>>> 5460ffe7
  // Set URL param when debounced value changes
  useEffect(() => {
    if (queryParams[urlParam] ?? "" !== debouncedValue)
      if (debouncedValue === "") {
        delete queryParams[urlParam];
        router.push(
          {
            pathname: router.pathname,
            query: queryParams,
          },
          undefined,
          { shallow: true },
        );
      } else {
        queryParams[urlParam] = debouncedValue;
        router.push(
          {
            pathname: router.pathname,
            query: queryParams,
          },
          undefined,
          { shallow: true },
        );
      }
  }, [debouncedValue]);

  // Set value when URL param changes
  useEffect(() => {
    const search = queryParams[urlParam];
    // Only update if the value and debouncedValue are synced (the user isn't actively typing)
    if ((search ?? "" !== value) && value === debouncedValue) {
      setValue(search ?? "");
    }
  }, [queryParams[urlParam]]);

  return (
    <SearchBox
      value={value as string}
      onChange={setValue}
      onChangeDebounced={setDebouncedValue}
      {...props}
    />
  );
}<|MERGE_RESOLUTION|>--- conflicted
+++ resolved
@@ -121,13 +121,10 @@
   const [value, setValue] = useState(queryParams[urlParam] ?? "");
   const [debouncedValue, setDebouncedValue] = useState(value);
 
-<<<<<<< HEAD
   // console.log("queryParams", queryParams);
   // console.log("debouncedValue", debouncedValue);
   // console.log("value", value);
 
-=======
->>>>>>> 5460ffe7
   // Set URL param when debounced value changes
   useEffect(() => {
     if (queryParams[urlParam] ?? "" !== debouncedValue)
