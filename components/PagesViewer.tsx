import { ChevronLeftIcon, ChevronRightIcon } from "@heroicons/react/20/solid";
import { useEffect, useRef, useState } from "react";
import { BlurImage } from "@/components/shared/blur-image";
<<<<<<< HEAD
import Image from "next/image";
=======
>>>>>>> 2960d5f3

export default function PagesViewer({
  pages,
  linkId,
  documentId,
  viewId,
  versionNumber,
<<<<<<< HEAD
  logoUrl,
=======
>>>>>>> 2960d5f3
}: {
  pages: { file: string; pageNumber: string }[];
  linkId: string;
  documentId: string;
  viewId: string;
  versionNumber: number;
<<<<<<< HEAD
  logoUrl: string;
=======
>>>>>>> 2960d5f3
}) {
  const [pageNumber, setPageNumber] = useState<number>(1); // start on first page

  const startTimeRef = useRef(Date.now());
  const pageNumberRef = useRef<number>(pageNumber);

  const numPages = pages.length;

  // Update the previous page number after the effect hook has run
  useEffect(() => {
    pageNumberRef.current = pageNumber;
  }, [pageNumber]);

  useEffect(() => {
    startTimeRef.current = Date.now(); // update the start time for the new page

    // when component unmounts, calculate duration and track page view
    return () => {
      const endTime = Date.now();
      const duration = Math.round(endTime - startTimeRef.current);
      trackPageView(duration);
    };
  }, [pageNumber]); // monitor pageNumber for changes

  // Send the last page view when the user leaves the page
  useEffect(() => {
    const handleBeforeUnload = () => {
      const endTime = Date.now();
      const duration = Math.round(endTime - startTimeRef.current);
      trackPageView(duration);
    };

    window.addEventListener("beforeunload", handleBeforeUnload);

    return () => {
      window.removeEventListener("beforeunload", handleBeforeUnload);
    };
  }, []);

  useEffect(() => {
    const handleKeyDown = (event: KeyboardEvent) => {
      switch (event.key) {
        case "ArrowRight":
          goToNextPage();
          break;
        case "ArrowLeft":
          goToPreviousPage();
          break;
        default:
          break;
      }
    };

    // when the component mounts, attach the event listener
    document.addEventListener("keydown", handleKeyDown);

    // when the component unmounts, detach the event listener
    return () => {
      document.removeEventListener("keydown", handleKeyDown);
    };
  }, [pageNumber]);

  // Go to next page
  function goToNextPage() {
    if (pageNumber >= numPages) return;
    setPageNumber((prevPageNumber) => prevPageNumber + 1);
  }

  // Go to previous page
  function goToPreviousPage() {
    if (pageNumber <= 1) return;
    setPageNumber((prevPageNumber) => prevPageNumber - 1);
  }

  async function trackPageView(duration: number = 0) {
    await fetch("/api/record_view", {
      method: "POST",
      body: JSON.stringify({
        linkId: linkId,
        documentId: documentId,
        viewId: viewId,
        duration: duration,
        pageNumber: pageNumberRef.current,
        versionNumber: versionNumber,
      }),
      headers: {
        "Content-Type": "application/json",
      },
    });
  }

  return (
    <>
      <Nav pageNumber={pageNumber} numPages={numPages} logoUrl={logoUrl} />
      <div
        style={{ height: "calc(100vh - 64px)" }}
        className="flex items-center relative"
      >
        <div className="flex items-center justify-between w-full absolute z-10 px-2">
          <button
            onClick={goToPreviousPage}
            disabled={pageNumber == 1}
            className="relative h-[calc(100vh - 64px)] px-2 py-24  focus:z-20 "
          >
            <span className="sr-only">Previous</span>
            <div className="bg-gray-950/50 hover:bg-gray-950/75 rounded-full relative flex items-center justify-center p-1">
              <ChevronLeftIcon
                className="h-10 w-10 text-white"
                aria-hidden="true"
              />
            </div>
          </button>
          <button
            onClick={goToNextPage}
            disabled={pageNumber >= numPages}
            className="relative h-[calc(100vh - 64px)] px-2 py-24  focus:z-20"
          >
            <span className="sr-only">Next</span>
            <div className="bg-gray-950/50 hover:bg-gray-950/75 rounded-full relative flex items-center justify-center p-1">
              <ChevronRightIcon
                className="h-10 w-10 text-white"
                aria-hidden="true"
              />
            </div>
          </button>
        </div>

        <div className="flex justify-center mx-auto">
          <BlurImage
            className="object-contain mx-auto"
            src={pages[pageNumber - 1].file}
            alt={`Page ${pageNumber}`}
            sizes="100vw"
            fill
            priority={true}
            quality={100}
          />
        </div>

        {/* Preload the next few images off-screen */}
        {/* <div className="absolute top-0 left-full">
          {pages.slice(pageNumber, pageNumber + 3).map((page, idx) => (
            <BlurImage
              key={idx}
              src={page.file}
              alt={`Preload Page ${page.pageNumber}`}
              quality={100}
              sizes="100vw"
              fill
              className="object-contain"
            />
          ))}
        </div> */}
      </div>
    </>
  );
}

function Nav({
  pageNumber,
  numPages,
<<<<<<< HEAD
  logoUrl,
}: {
  pageNumber: number;
  numPages: number;
  logoUrl: string;
=======
}: {
  pageNumber: number;
  numPages: number;
>>>>>>> 2960d5f3
}) {
  return (
    <nav className="bg-black">
      <div className="mx-auto px-2 sm:px-6 lg:px-8">
        <div className="relative flex h-16 items-center justify-between">
          <div className="flex flex-1 items-center justify-center sm:items-stretch sm:justify-start">
            <div className="flex flex-shrink-0 items-center">
              {logoUrl ? (
                <div className="flex h-10 flex-col space-y-2 sm:flex-row sm:items-center sm:space-x-5 sm:space-y-0">
                  <Image
                    src={logoUrl}
                    alt={"Custom Logo"}
                    width={1000}
                    height={500}
                    className="h-10 w-20 flex-none rounded-lg object-center"
                  />
                </div>
              ) : (
                <p className="text-2xl font-bold tracking-tighter text-white">
                  Papermark
                </p>
              )}
            </div>
          </div>
          <div className="absolute inset-y-0 right-0 flex items-center pr-2 sm:static sm:inset-auto sm:ml-6 sm:pr-0">
            <div className="bg-gray-900 text-white rounded-md px-3 py-2 text-sm font-medium">
              <span>{pageNumber}</span>
              <span className="text-gray-400"> / {numPages}</span>
            </div>
          </div>
        </div>
      </div>
    </nav>
  );
}<|MERGE_RESOLUTION|>--- conflicted
+++ resolved
@@ -1,10 +1,7 @@
 import { ChevronLeftIcon, ChevronRightIcon } from "@heroicons/react/20/solid";
 import { useEffect, useRef, useState } from "react";
 import { BlurImage } from "@/components/shared/blur-image";
-<<<<<<< HEAD
 import Image from "next/image";
-=======
->>>>>>> 2960d5f3
 
 export default function PagesViewer({
   pages,
@@ -12,20 +9,14 @@
   documentId,
   viewId,
   versionNumber,
-<<<<<<< HEAD
   logoUrl,
-=======
->>>>>>> 2960d5f3
 }: {
   pages: { file: string; pageNumber: string }[];
   linkId: string;
   documentId: string;
   viewId: string;
   versionNumber: number;
-<<<<<<< HEAD
   logoUrl: string;
-=======
->>>>>>> 2960d5f3
 }) {
   const [pageNumber, setPageNumber] = useState<number>(1); // start on first page
 
@@ -187,17 +178,11 @@
 function Nav({
   pageNumber,
   numPages,
-<<<<<<< HEAD
   logoUrl,
 }: {
   pageNumber: number;
   numPages: number;
   logoUrl: string;
-=======
-}: {
-  pageNumber: number;
-  numPages: number;
->>>>>>> 2960d5f3
 }) {
   return (
     <nav className="bg-black">
