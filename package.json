{
  "name": "papermark",
  "version": "0.1.0",
  "private": true,
  "engines": {
    "node": ">=16.0.0"
  },
  "scripts": {
    "dev": "next dev",
    "build": "next build",
    "start": "next start",
    "lint": "next lint",
    "postinstall": "prisma generate",
    "vercel-build": "prisma migrate deploy && next build",
    "email": "email dev --dir ./components/emails --port 3001"
  },
  "dependencies": {
    "@chronark/zod-bird": "^0.2.2",
    "@headlessui/react": "^1.7.17",
    "@heroicons/react": "^2.0.18",
    "@jitsu/js": "^1.3.0",
    "@next-auth/prisma-adapter": "^1.0.7",
    "@prisma/client": "^4.16.2",
    "@radix-ui/react-avatar": "^1.0.4",
    "@radix-ui/react-checkbox": "^1.0.4",
    "@radix-ui/react-collapsible": "^1.0.3",
    "@radix-ui/react-dialog": "^1.0.5",
    "@radix-ui/react-dropdown-menu": "^2.0.6",
    "@radix-ui/react-label": "^2.0.2",
    "@radix-ui/react-select": "^1.2.2",
    "@radix-ui/react-separator": "^1.0.3",
    "@radix-ui/react-slot": "^1.0.2",
    "@radix-ui/react-switch": "^1.0.3",
    "@react-email/components": "^0.0.7",
    "@stripe/stripe-js": "^2.1.7",
    "@tailwindcss/typography": "^0.5.10",
<<<<<<< HEAD
    "@tremor/react": "^3.8.2",
    "@types/node": "^20.8.3",
    "@types/react": "^18.2.25",
    "@types/react-dom": "^18.2.11",
=======
    "@tremor/react": "^3.8.1",
    "@types/node": "^20.7.0",
    "@types/react": "^18.2.23",
    "@types/react-dom": "^18.2.8",
    "@upstash/qstash": "^2.1.8",
>>>>>>> e433e3fc
    "@vercel/analytics": "^1.0.2",
    "@vercel/blob": "^0.12.5",
    "autoprefixer": "^10.4.16",
    "base-x": "^4.0.0",
    "bcryptjs": "^2.4.3",
    "bottleneck": "^2.19.5",
    "class-variance-authority": "^0.7.0",
    "clsx": "^2.0.0",
    "date-fns": "^2.30.0",
    "eslint": "^8.51.0",
    "eslint-config-next": "^13.5.4",
    "framer-motion": "^10.16.4",
    "fuse.js": "^6.6.2",
    "js-cookie": "^3.0.5",
    "lucide-react": "^0.284.0",
    "ms": "^2.1.3",
<<<<<<< HEAD
    "next": "^13.5.4",
    "next-auth": "^4.23.2",
=======
    "nanoid": "^5.0.1",
    "next": "^13.5.3",
    "next-auth": "^4.23.1",
>>>>>>> e433e3fc
    "next-plausible": "^3.11.1",
    "next-themes": "^0.2.1",
    "postcss": "^8.4.31",
    "react": "18.2.0",
    "react-dom": "18.2.0",
    "react-dropzone": "^14.2.3",
    "react-email": "^1.9.5",
    "react-pdf": "^7.5.0",
    "resend": "^1.1.0",
    "sonner": "^1.0.3",
    "stripe": "^13.9.0",
    "swr": "^2.2.4",
    "tailwind-merge": "^1.14.0",
    "tailwindcss": "^3.3.3",
    "tailwindcss-animate": "^1.0.7",
    "typescript": "^5.2.2",
    "ua-parser-js": "^1.0.36",
    "zod": "^3.22.4"
  },
  "devDependencies": {
    "@tailwindcss/forms": "^0.5.6",
    "@types/bcryptjs": "^2.4.4",
    "@types/js-cookie": "^3.0.4",
    "@types/ms": "^0.7.32",
    "@types/ua-parser-js": "^0.7.37",
    "prisma": "^4.16.2"
  }
}<|MERGE_RESOLUTION|>--- conflicted
+++ resolved
@@ -34,18 +34,11 @@
     "@react-email/components": "^0.0.7",
     "@stripe/stripe-js": "^2.1.7",
     "@tailwindcss/typography": "^0.5.10",
-<<<<<<< HEAD
     "@tremor/react": "^3.8.2",
     "@types/node": "^20.8.3",
     "@types/react": "^18.2.25",
     "@types/react-dom": "^18.2.11",
-=======
-    "@tremor/react": "^3.8.1",
-    "@types/node": "^20.7.0",
-    "@types/react": "^18.2.23",
-    "@types/react-dom": "^18.2.8",
     "@upstash/qstash": "^2.1.8",
->>>>>>> e433e3fc
     "@vercel/analytics": "^1.0.2",
     "@vercel/blob": "^0.12.5",
     "autoprefixer": "^10.4.16",
@@ -62,14 +55,9 @@
     "js-cookie": "^3.0.5",
     "lucide-react": "^0.284.0",
     "ms": "^2.1.3",
-<<<<<<< HEAD
     "next": "^13.5.4",
     "next-auth": "^4.23.2",
-=======
     "nanoid": "^5.0.1",
-    "next": "^13.5.3",
-    "next-auth": "^4.23.1",
->>>>>>> e433e3fc
     "next-plausible": "^3.11.1",
     "next-themes": "^0.2.1",
     "postcss": "^8.4.31",
