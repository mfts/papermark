/** @type {import('next').NextConfig} */
const nextConfig = {
  reactStrictMode: true,
  images: {
    minimumCacheTTL: 2592000, // 30 days
    domains: [
      "dknlay9ljaq1f.cloudfront.net", // static images and videos
      "d36r2enbzam0iu.cloudfront.net", // special document pages
      "lh3.googleusercontent.com", // google img
      "dev-to-uploads.s3.amazonaws.com",
      "pbs.twimg.com", // twitter img
      "media.licdn.com", // linkedin img
      "localhost", // local img
<<<<<<< HEAD
      "36so9a8uzykxknsu.public.blob.vercel-storage.com", // staging img
      "yoywvlh29jppecbh.public.blob.vercel-storage.com", // production img
      "36so9a8uzykxknsu.public.blob.vercel-storage.com", // staging img
=======
      "yoywvlh29jppecbh.public.blob.vercel-storage.com", // production img
>>>>>>> b64595b1
    ],
  },
  experimental: {
    outputFileTracingIncludes: {
      "/api/mupdf/*": ["./node_modules/mupdf/lib/*.wasm"],
    },
  },
};

module.exports = nextConfig<|MERGE_RESOLUTION|>--- conflicted
+++ resolved
@@ -11,13 +11,8 @@
       "pbs.twimg.com", // twitter img
       "media.licdn.com", // linkedin img
       "localhost", // local img
-<<<<<<< HEAD
       "36so9a8uzykxknsu.public.blob.vercel-storage.com", // staging img
       "yoywvlh29jppecbh.public.blob.vercel-storage.com", // production img
-      "36so9a8uzykxknsu.public.blob.vercel-storage.com", // staging img
-=======
-      "yoywvlh29jppecbh.public.blob.vercel-storage.com", // production img
->>>>>>> b64595b1
     ],
   },
   experimental: {
