--- conflicted
+++ resolved
@@ -12,11 +12,8 @@
   | "dataroomIndex"
   | "slack"
   | "annotations"
-<<<<<<< HEAD
-  | "dataroomInvitations";
-=======
+  | "dataroomInvitations"
   | "workflows";
->>>>>>> 22f7dd56
 
 type BetaFeaturesRecord = Record<BetaFeatures, string[]>;
 
@@ -33,11 +30,8 @@
     dataroomIndex: false,
     slack: false,
     annotations: false,
-<<<<<<< HEAD
     dataroomInvitations: false,
-=======
     workflows: false,
->>>>>>> 22f7dd56
   };
 
   // Return all features as true if edge config is not available
